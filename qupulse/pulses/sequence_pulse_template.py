--- conflicted
+++ resolved
@@ -134,60 +134,29 @@
                                                              channel_mapping=channel_mapping)
                                  for sub_template in self.__subtemplates])
 
-<<<<<<< HEAD
-=======
-    def build_sequence(self,
-                       sequencer: Sequencer,
-                       parameters: Dict[str, Parameter],
-                       conditions: Dict[str, Condition],
-                       measurement_mapping: Dict[str, str],
-                       channel_mapping: Dict['ChannelID', 'ChannelID'],
-                       instruction_block: InstructionBlock) -> None:
-        self.validate_parameter_constraints(parameters=parameters, volatile=set())
-        self.insert_measurement_instruction(instruction_block=instruction_block,
-                                            parameters=parameters,
-                                            measurement_mapping=measurement_mapping)
-        for subtemplate in reversed(self.subtemplates):
-            sequencer.push(subtemplate,
-                           parameters=parameters,
-                           conditions=conditions,
-                           window_mapping=measurement_mapping,
-                           channel_mapping=channel_mapping,
-                           target_block=instruction_block)
-
->>>>>>> e7854d46
     def _internal_create_program(self, *,
                                  scope: Scope,
                                  measurement_mapping: Dict[str, Optional[str]],
                                  channel_mapping: Dict[ChannelID, Optional[ChannelID]],
                                  global_transformation: Optional['Transformation'],
                                  to_single_waveform: Set[Union[str, 'PulseTemplate']],
-                                 parent_loop: Loop,
-                                 volatile: Set[str]) -> None:
-        self.validate_parameter_constraints(parameters=parameters, volatile=volatile)
+                                 parent_loop: Loop) -> None:
+        self.validate_scope(scope)
 
-        try:
-            measurement_parameters = {parameter_name: parameters[parameter_name].get_value()
-                                      for parameter_name in self.measurement_parameters}
-            duration_parameters = {parameter_name: parameters[parameter_name].get_value()
-                                   for parameter_name in self.duration.variables}
-            assert not volatile.intersection(measurement_parameters.keys()), "not supported"
-        except KeyError as e:
-            raise ParameterNotProvidedException(e) from e
+        assert scope.get_volatile_parameters().isdisjoint(self.measurement_parameters), "not supported"
 
-        if self.duration.evaluate_numeric(**duration_parameters) > 0:
+        if self.duration.evaluate_in_scope(scope) > 0:
             measurements = self.get_measurement_windows(measurement_parameters, measurement_mapping)
             if measurements:
                 parent_loop.add_measurements(measurements)
 
             for subtemplate in self.subtemplates:
-                subtemplate._create_program(parameters=parameters,
+                subtemplate._create_program(scope=scope,
                                             measurement_mapping=measurement_mapping,
                                             channel_mapping=channel_mapping,
                                             global_transformation=global_transformation,
                                             to_single_waveform=to_single_waveform,
-                                            parent_loop=parent_loop,
-                                            volatile=volatile)
+                                            parent_loop=parent_loop)
 
     def get_serialization_data(self, serializer: Optional[Serializer]=None) -> Dict[str, Any]:
         data = super().get_serialization_data(serializer)
