--- conflicted
+++ resolved
@@ -348,7 +348,6 @@
         data['overwritten_channels'] = self._overwritten_channels
         return data
 
-<<<<<<< HEAD
     def with_parallel_channels(self, values: Mapping[ChannelID, ExpressionLike]) -> 'PulseTemplate':
         if self.identifier:
             return super().with_parallel_channels(values)
@@ -357,13 +356,12 @@
                 self._template,
                 {**self._overwritten_channels, **values},
             )
-=======
+
     def _is_atomic(self) -> bool:
         return self._template._is_atomic()
 
 
 ParallelConstantChannelPulseTemplate = ParallelChannelPulseTemplate
->>>>>>> b0f0d89a
 
 
 class ChannelMappingException(Exception):
