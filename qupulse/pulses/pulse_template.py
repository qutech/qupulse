--- conflicted
+++ resolved
@@ -196,15 +196,11 @@
         if self.identifier in to_single_waveform or self in to_single_waveform:
             root = Loop()
 
-<<<<<<< HEAD
-            self._internal_create_program(scope=scope,
-=======
             if volatile.intersection(self.parameter_names):
                 raise NotImplementedError('A pulse template that has volatile parameters cannot be transformed into a '
                                           'single waveform yet.')
 
-            self._internal_create_program(parameters=parameters,
->>>>>>> e7854d46
+            self._internal_create_program(scope=scope,
                                           measurement_mapping=measurement_mapping,
                                           channel_mapping=channel_mapping,
                                           global_transformation=None,
