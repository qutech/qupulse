"""This module defines the abstract PulseTemplate class which is the basis of any
pulse model in the qupulse.

Classes:
    - PulseTemplate: Represents the parametrized general structure of a pulse.
    - AtomicPulseTemplate: PulseTemplate that does imply any control flow disruptions and can be
        directly translated into a waveform.
"""
from abc import abstractmethod
from typing import Dict, Tuple, Set, Optional, Union, List, Callable, Any, Generic, TypeVar, Mapping
import itertools
import collections
from numbers import Real

from qupulse.utils.types import ChannelID, DocStringABCMeta
from qupulse.serialization import Serializable
from qupulse.expressions import ExpressionScalar, Expression
from qupulse._program._loop import Loop, to_waveform
from qupulse._program.transformation import Transformation, IdentityTransformation, ChainedTransformation, chain_transformations


from qupulse.pulses.conditions import Condition
from qupulse.pulses.parameters import Parameter, ConstantParameter, ParameterNotProvidedException
from qupulse.pulses.sequencing import Sequencer, SequencingElement, InstructionBlock
from qupulse._program.waveforms import Waveform, TransformingWaveform
from qupulse.pulses.measurement import MeasurementDefiner, MeasurementDeclaration

from qupulse.utils.sympy import flatten_parameter_dict

__all__ = ["PulseTemplate", "AtomicPulseTemplate", "DoubleParameterNameException", "MappingTuple"]


MappingTuple = Union[Tuple['PulseTemplate'],
                     Tuple['PulseTemplate', Dict],
                     Tuple['PulseTemplate', Dict, Dict],
                     Tuple['PulseTemplate', Dict, Dict, Dict]]


class PulseTemplate(Serializable, SequencingElement, metaclass=DocStringABCMeta):
    """A PulseTemplate represents the parametrized general structure of a pulse.

    A PulseTemplate described a pulse in an abstract way: It defines the structure of a pulse
    but might leave some timings or voltage levels undefined, thus declaring parameters.
    This allows to reuse a PulseTemplate for several pulses which have the same overall structure
    and differ only in concrete values for the parameters.
    Obtaining an actual pulse which can be executed by specifying values for these parameters is
    called instantiation of the PulseTemplate and achieved by invoking the sequencing process.
    """

    def __init__(self, *,
                 identifier: Optional[str]) -> None:
        super().__init__(identifier=identifier)

    @property
    @abstractmethod
    def parameter_names(self) -> Set[str]:
        """The set of names of parameters required to instantiate this PulseTemplate."""

    @property
    @abstractmethod
    def measurement_names(self) -> Set[str]:
        """The set of measurement identifiers in this pulse template."""

    @property
    @abstractmethod
    def is_interruptable(self) -> bool:
        """Return true, if this PulseTemplate contains points at which it can halt if interrupted.
        """

    @property
    @abstractmethod
    def duration(self) -> ExpressionScalar:
        """An expression for the duration of this PulseTemplate."""

    @property
    @abstractmethod
    def defined_channels(self) -> Set['ChannelID']:
        """Returns the number of hardware output channels this PulseTemplate defines."""

    @property
    def num_channels(self) -> int:
        """The number of channels this PulseTemplate defines"""
        return len(self.defined_channels)

    def __matmul__(self, other: Union['PulseTemplate', MappingTuple]) -> 'SequencePulseTemplate':
        """This method enables using the @-operator (intended for matrix multiplication) for
         concatenating pulses. If one of the pulses is a SequencePulseTemplate the other pulse gets merged into it"""
        from qupulse.pulses.sequence_pulse_template import SequencePulseTemplate

        return SequencePulseTemplate.concatenate(self, other)

    def __rmatmul__(self, other: MappingTuple) -> 'SequencePulseTemplate':
        from qupulse.pulses.sequence_pulse_template import SequencePulseTemplate

        return SequencePulseTemplate.concatenate(other, self)

    @property
    @abstractmethod
    def integral(self) -> Dict[ChannelID, ExpressionScalar]:
        """Returns an expression giving the integral over the pulse."""

    def create_program(self, *,
                       parameters: Optional[Mapping[str, Union[Parameter, float, Expression, str, Real]]]=None,
                       measurement_mapping: Optional[Mapping[str, Optional[str]]]=None,
                       channel_mapping: Optional[Mapping[ChannelID, Optional[ChannelID]]]=None,
                       global_transformation: Optional[Transformation]=None,
                       to_single_waveform: Set[Union[str, 'PulseTemplate']]=None) -> Optional['Loop']:
        """Translates this PulseTemplate into a program Loop.

        The returned Loop represents the PulseTemplate with all parameter values instantiated provided as dictated by
        the parameters argument. Optionally, channels and measurements defined in the PulseTemplate can be renamed/mapped
        via the channel_mapping and measurement_mapping arguments.

        Args:
            parameters: A mapping of parameter names to Parameter objects.
            measurement_mapping: A mapping of measurement window names. Windows that are mapped to None are omitted.
            channel_mapping: A mapping of channel names. Channels that are mapped to None are omitted.
            global_transformation: This transformation is applied to every waveform
            to_single_waveform: A set of pulse templates (or identifiers) which are directly translated to a
                waveform. This might change how transformations are applied. TODO: clarify
        Returns:
             A Loop object corresponding to this PulseTemplate.
        """
        if parameters is None:
            parameters = dict()
        if measurement_mapping is None:
            measurement_mapping = {name: name for name in self.measurement_names}
        if channel_mapping is None:
            channel_mapping = dict()
        if to_single_waveform is None:
            to_single_waveform = set()

        # make sure all channels are mapped
        complete_channel_mapping = {channel: channel for channel in self.defined_channels}
        complete_channel_mapping.update(channel_mapping)

        non_unique_targets = {channel
                              for channel, count in collections.Counter(channel_mapping.values()).items()
                              if count > 1 and channel is not None}
        if non_unique_targets:
            raise ValueError('The following channels are mapped to twice', non_unique_targets)

<<<<<<< HEAD
        # make sure all values in the parameters dict are of type Parameter and the dict is not nested
        parameters = flatten_parameter_dict(parameters)
        for (key, value) in parameters.items():
            if not isinstance(value, Parameter):
                parameters[key] = ConstantParameter(value)
=======
        # make sure all values in the parameters dict are of type Parameter
        parameters = {key: value if isinstance(value, Parameter) else ConstantParameter(value)
                      for key, value in parameters.items()}
>>>>>>> 9655e06b

        root_loop = Loop()
        # call subclass specific implementation
        self._create_program(parameters=parameters,
                             measurement_mapping=measurement_mapping,
                             channel_mapping=complete_channel_mapping,
                             global_transformation=global_transformation,
                             to_single_waveform=to_single_waveform,
                             parent_loop=root_loop)

        if root_loop.waveform is None and len(root_loop.children) == 0:
            return None  # return None if no program
        return root_loop

    @abstractmethod
    def _internal_create_program(self, *,
                                 parameters: Dict[str, Parameter],
                                 measurement_mapping: Dict[str, Optional[str]],
                                 channel_mapping: Dict[ChannelID, Optional[ChannelID]],
                                 global_transformation: Optional[Transformation],
                                 to_single_waveform: Set[Union[str, 'PulseTemplate']],
                                 parent_loop: Loop) -> None:
        """The subclass specific implementation of create_program().

        Receives a Loop instance parent_loop to which it should append measurements and its own Loops as children.

        Subclasses should not overwrite create_program() directly but provide their implementation here. This method
        is called by create_program().
        Implementations should not call create_program() of any subtemplates to obtain Loop objects for them but
        call subtemplate._internal_create_program() instead, providing an adequate parent_loop object to which
        the subtemplate will append. Implementations must make sure not to append invalid Loop objects (no waveform or no children).

        In case of an error (e.g. invalid measurement mapping, missing parameters, violated parameter constraints, etc),
        implementations of this method must throw an adequate exception. They do not have to ensure that the parent_loop
        remains unchanged in this case."""

    def _create_program(self, *,
                        parameters: Dict[str, Parameter],
                        measurement_mapping: Dict[str, Optional[str]],
                        channel_mapping: Dict[ChannelID, Optional[ChannelID]],
                        global_transformation: Optional[Transformation],
                        to_single_waveform: Set[Union[str, 'PulseTemplate']],
                        parent_loop: Loop):
        """Generic part of create program. This method handles to_single_waveform and the configuration of the
        transformer."""
        if self.identifier in to_single_waveform or self in to_single_waveform:
            root = Loop()

            self._internal_create_program(parameters=parameters,
                                          measurement_mapping=measurement_mapping,
                                          channel_mapping=channel_mapping,
                                          global_transformation=None,
                                          to_single_waveform=to_single_waveform,
                                          parent_loop=root)

            waveform = to_waveform(root)

            if global_transformation:
                waveform = TransformingWaveform(waveform, global_transformation)

            # convert the nicely formatted measurement windows back into the old format again :(
            measurements = root.get_measurement_windows()
            measurement_window_list = []
            for measurement_name, (begins, lengths) in measurements.items():
                measurement_window_list.extend(zip(itertools.repeat(measurement_name), begins, lengths))

            parent_loop.add_measurements(measurement_window_list)
            parent_loop.append_child(waveform=waveform)

        else:
            self._internal_create_program(parameters=parameters,
                                          measurement_mapping=measurement_mapping,
                                          channel_mapping=channel_mapping,
                                          to_single_waveform=to_single_waveform,
                                          global_transformation=global_transformation,
                                          parent_loop=parent_loop)


class AtomicPulseTemplate(PulseTemplate, MeasurementDefiner):
    """A PulseTemplate that does not imply any control flow disruptions and can be directly
    translated into a waveform.

    Implies that no AtomicPulseTemplate object is interruptable.
    """
    def __init__(self, *,
                 identifier: Optional[str],
                 measurements: Optional[List[MeasurementDeclaration]]):
        PulseTemplate.__init__(self, identifier=identifier)
        MeasurementDefiner.__init__(self, measurements=measurements)

    def is_interruptable(self) -> bool:
        return False

    @property
    def atomicity(self) -> bool:
        return True

    measurement_names = MeasurementDefiner.measurement_names

    def build_sequence(self,
                       sequencer: Sequencer,
                       parameters: Dict[str, Parameter],
                       conditions: Dict[str, Condition],
                       measurement_mapping: Dict[str, Optional[str]],
                       channel_mapping: Dict[ChannelID, Optional[ChannelID]],
                       instruction_block: InstructionBlock) -> None:
        parameters = {parameter_name: parameter_value.get_value()
                      for parameter_name, parameter_value in parameters.items()
                      if parameter_name in self.parameter_names}
        waveform = self.build_waveform(parameters=parameters,
                                       channel_mapping=channel_mapping)
        if waveform:
            measurements = self.get_measurement_windows(parameters=parameters, measurement_mapping=measurement_mapping)
            instruction_block.add_instruction_meas(measurements)
            instruction_block.add_instruction_exec(waveform)

    def _internal_create_program(self, *,
                                 parameters: Dict[str, Parameter],
                                 measurement_mapping: Dict[str, Optional[str]],
                                 channel_mapping: Dict[ChannelID, Optional[ChannelID]],
                                 global_transformation: Optional[Transformation],
                                 to_single_waveform: Set[Union[str, 'PulseTemplate']],
                                 parent_loop: Loop) -> None:
        """Parameter constraints are validated in build_waveform because build_waveform is guaranteed to be called
        during sequencing"""
        ### current behavior (same as previously): only adds EXEC Loop and measurements if a waveform exists.
        ### measurements are directly added to parent_loop (to reflect behavior of Sequencer + MultiChannelProgram)
        # todo (2018-08-08): could move measurements into own Loop object?

        # todo (2018-07-05): why are parameter constraints not validated here?
        try:
            parameters = {parameter_name: parameters[parameter_name].get_value()
                          for parameter_name in self.parameter_names}
        except KeyError as e:
            raise ParameterNotProvidedException(str(e)) from e

        waveform = self.build_waveform(parameters=parameters,
                                       channel_mapping=channel_mapping)
        if waveform:
            measurements = self.get_measurement_windows(parameters=parameters,
                                                        measurement_mapping=measurement_mapping)

            if global_transformation:
                waveform = TransformingWaveform(waveform, global_transformation)

            parent_loop.add_measurements(measurements=measurements)
            parent_loop.append_child(waveform=waveform)

    @abstractmethod
    def build_waveform(self,
                       parameters: Dict[str, Real],
                       channel_mapping: Dict[ChannelID, Optional[ChannelID]]) -> Optional[Waveform]:
        """Translate this PulseTemplate into a waveform according to the given parameters.


        Subclasses of AtomicPulseTemplate must check for ParameterConstraintViolation
        errors in their build_waveform implementation and raise corresponding exceptions.

        Args:
            parameters (Dict(str -> Parameter)): A mapping of parameter names to real numbers.
            channel_mapping (Dict(ChannelID -> ChannelID): A mapping of Channel IDs
        Returns:
            Waveform object represented by this PulseTemplate object or None, if this object
                does not represent a valid waveform of finite length.
        """


class DoubleParameterNameException(Exception):

    def __init__(self, templateA: PulseTemplate, templateB: PulseTemplate, names: Set[str]) -> None:
        super().__init__()
        self.templateA = templateA
        self.templateB = templateB
        self.names = names

    def __str__(self) -> str:
        return "Cannot concatenate pulses '{}' and '{}' with a default parameter mapping. " \
               "Both define the following parameter names: {}".format(
            self.templateA, self.templateB, ', '.join(self.names)
        )
<|MERGE_RESOLUTION|>--- conflicted
+++ resolved
@@ -140,17 +140,10 @@
         if non_unique_targets:
             raise ValueError('The following channels are mapped to twice', non_unique_targets)
 
-<<<<<<< HEAD
         # make sure all values in the parameters dict are of type Parameter and the dict is not nested
         parameters = flatten_parameter_dict(parameters)
-        for (key, value) in parameters.items():
-            if not isinstance(value, Parameter):
-                parameters[key] = ConstantParameter(value)
-=======
-        # make sure all values in the parameters dict are of type Parameter
         parameters = {key: value if isinstance(value, Parameter) else ConstantParameter(value)
                       for key, value in parameters.items()}
->>>>>>> 9655e06b
 
         root_loop = Loop()
         # call subclass specific implementation
