--- conflicted
+++ resolved
@@ -137,9 +137,6 @@
 if numba is None:
     is_monotonic = _is_monotonic_numpy
 else:
-<<<<<<< HEAD
-    is_monotonic = _is_monotonic_numba
-=======
     is_monotonic = _is_monotonic_numba
 
 
@@ -233,5 +230,4 @@
     if numba is None:
         return _average_windows_numpy(time, values, begins, ends)
     else:
-        return _average_windows_numba(time, values, begins, ends)
->>>>>>> 5c6fd63d
+        return _average_windows_numba(time, values, begins, ends)