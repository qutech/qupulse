from typing import Union, Dict, Tuple, Any, Sequence, Optional, Mapping
from numbers import Number
from types import CodeType
import warnings

import builtins
import math

import sympy
from sympy.parsing.sympy_parser import NAME, OP, iskeyword, Basic, Symbol, lambda_notation, repeated_decimals, \
    auto_number, factorial_notation
import numpy

<<<<<<< HEAD
from unittest import mock
=======
try:
    import scipy.special as _special_functions
except ImportError:
    _special_functions = {fname: numpy.vectorize(fobject)
                          for fname, fobject in math.__dict__.items()
                          if not fname.startswith('_') and fname not in numpy.__dict__}
    warnings.warn('scipy is not installed. This reduces the set of available functions to those present in numpy + '
                  'manually vectorized functions in math.')
>>>>>>> 94f9825f


__all__ = ["sympify", "substitute_with_eval", "to_numpy", "get_variables", "get_free_symbols", "recursive_substitution",
           "evaluate_lambdified", "get_most_simple_representation"]


Sympifyable = Union[str, Number, sympy.Expr, numpy.str_]

##############################################################################
### Utilities to automatically detect usage of indexed/subscripted symbols ###
##############################################################################

## Custom auto_symbol transformation that deals with namespace dot notation (e.g. "foo.bar")


sympy_internal_namespace_seperator = '____'


def custom_auto_symbol_transform(tokens: Sequence[Tuple[int, str]], local_dict: Mapping[str, Any], global_dict: Mapping[str, Any]) -> None:
    """Inserts calls to ``Symbol``/``Function`` for undefined variables and deals with symbol namespaces.

    Original code taken from sympy and tweaked to allow for namespaced parameters following dot notation, e.g., ``foo.bar``.
    A string ``foo.bar`` will be treated as a single symbol. To allow internal handling, dots are replaced by '____'
    (4 underscores).
    """
    result = []
    prev_tok = (None, None)
    symbol_string = None

    tokens.append((None, None))  # so zip traverses all tokens
    for tok, next_tok in zip(tokens, tokens[1:]):
        tok_num, tok_val = tok
        next_tok_num, next_tok_val = next_tok

        if symbol_string:
            if tok_val != '.' and tok_num != NAME:
                raise SyntaxError("Not a valid namespaced sympy.symbol name")
            if tok_val == '.':
                symbol_string += sympy_internal_namespace_seperator
            elif tok_num == NAME:
                symbol_string += tok_val
            if tok_val == '.' or (tok_num == NAME and next_tok_val == '.'):
                continue
            tok_num = NAME
            tok_val = symbol_string
            symbol_string = None

        if tok_num == NAME:
            name = tok_val

            if (name in ['True', 'False', 'None']
                    or iskeyword(name)
                    # Don't convert keyword arguments
                    or (prev_tok[0] == OP and prev_tok[1] in ('(', ',')
                        and next_tok_num == OP and next_tok_val == '=')):
                result.append((NAME, name))
                continue
            elif next_tok_val == '.':
                symbol_string = str(name)
                continue
            elif name in local_dict:
                if isinstance(local_dict[name], Symbol) and next_tok_val == '(':
                    result.extend([(NAME, 'Function'),
                                   (OP, '('),
                                   (NAME, repr(str(local_dict[name]))),
                                   (OP, ')')])
                else:
                    result.append((NAME, name))
                continue
            elif name in global_dict:
                obj = global_dict[name]
                if isinstance(obj, (Basic, type)) or callable(obj):
                    result.append((NAME, name))
                    continue

            result.extend([
                (NAME, 'Symbol' if next_tok_val != '(' else 'Function'),
                (OP, '('),
                (NAME, repr(str(name))),
                (OP, ')'),
            ])
        else:
            result.append((tok_num, tok_val))

        prev_tok = (tok_num, tok_val)

    return result

sympy_transformations = (lambda_notation, custom_auto_symbol_transform,
                         repeated_decimals, auto_number, factorial_notation)


## Utilities to automatically detect usage of indexed/subscripted symbols

class IndexedBasedFinder:
    """Acts as a symbol lookup and determines which symbols in an expression a subscripted."""

    def __init__(self):
        self.symbols = set()
        self.indexed_base = set()
        self.indices = set()

        class SubscriptionChecker(sympy.Symbol):
            """A symbol stand-in which detects whether the symbol is subscripted."""

            def __getitem__(s, k):
                self.indexed_base.add(str(s))
                self.indices.add(k)
                if isinstance(k, SubscriptionChecker):
                    k = sympy.Symbol(str(k))
                return sympy.IndexedBase(str(s))[k]

        self.SubscriptionChecker = SubscriptionChecker

    def __getitem__(self, k) -> sympy.Expr:
        """Return an instance of the internal SubscriptionChecker class for each symbol to determine which symbols are
        indexed/subscripted.

        __getitem__ is (apparently) called by symbol for each token and gets either symbol names or type names such as
        'Integer', 'Float', etc. We have to take care of returning correct types for symbols (-> SubscriptionChecker)
        and the base types (-> Integer, Float, etc).
        """
        if hasattr(sympy, k): # if k is a sympy base type identifier, return the base type
            return getattr(sympy, k)

        # otherwise track the symbol name and return a SubscriptionChecker instance
        self.symbols.add(k)
        return self.SubscriptionChecker(k)

    def __contains__(self, k) -> bool:
        return True


def get_subscripted_symbols(expression: str) -> set:
    # track all symbols that are subscipted in here
    indexed_base_finder = IndexedBasedFinder()
    with mock.patch.object(sympy.parsing.sympy_parser, 'standard_transformations', sympy_transformations):
        sympy.sympify(expression, locals=indexed_base_finder)

    return indexed_base_finder.indexed_base

#############################################################
### "Built-in" length function for expressions in qupulse ###
#############################################################

class Len(sympy.Function):
    nargs = 1

    @classmethod
    def eval(cls, arg) -> Optional[sympy.Integer]:
        if hasattr(arg, '__len__'):
            return sympy.Integer(len(arg))

    is_Integer = True
Len.__name__ = 'len'


sympify_namespace = {'len': Len,
                     'Len': Len}

#########################################
### Functions for numpy compatability ###
#########################################

## Functions for numpy compatability

def numpy_compatible_mul(*args) -> Union[sympy.Mul, sympy.Array]:
    if any(isinstance(a, sympy.NDimArray) for a in args):
        result = 1
        for a in args:
            result = result * (numpy.array(a.tolist()) if isinstance(a, sympy.NDimArray) else a)
        return sympy.Array(result)
    else:
        return sympy.Mul(*args)


def numpy_compatible_ceiling(input_value: Any) -> Any:
    if isinstance(input_value, numpy.ndarray):
        return numpy.ceil(input_value).astype(numpy.int64)
    else:
        return sympy.ceiling(input_value)


def to_numpy(sympy_array: sympy.NDimArray) -> numpy.ndarray:
    if isinstance(sympy_array, sympy.DenseNDimArray):
        if len(sympy_array.shape) == 2:
            return numpy.asarray(sympy_array.tomatrix())
        elif len(sympy_array.shape) == 1:
            return numpy.asarray(sympy_array)
    return numpy.array(sympy_array.tolist())

#######################################################################################################
### Custom sympify method (which introduces all utility methods defined above into the sympy world) ###
#######################################################################################################


## Custom sympify method (which introduces all utility methods defined above into the sympy world)

def sympify(expr: Union[str, Number, sympy.Expr, numpy.str_], **kwargs) -> sympy.Expr:
    if isinstance(expr, numpy.str_):
        # putting numpy.str_ in sympy.sympify behaves unexpected in version 1.1.1
        # It seems to ignore the locals argument
        expr = str(expr)
    with mock.patch.object(sympy.parsing.sympy_parser, 'standard_transformations', sympy_transformations):
        try:
            return sympy.sympify(expr, **kwargs, locals=sympify_namespace)
        except TypeError as err:
            if True:#err.args[0] == "'Symbol' object is not subscriptable":

                indexed_base = get_subscripted_symbols(expr)
                return sympy.sympify(expr, **kwargs, locals={**{k: sympy.IndexedBase(k)
                                                                for k in indexed_base},
                                                             **sympify_namespace})

            else:
                raise


###############################################################################
### Utility functions for expression manipulation/simplification/evaluation ###
###############################################################################

def get_most_simple_representation(expression: sympy.Expr) -> Union[str, int, float]:
    if expression.free_symbols:
        return str(expression).replace(sympy_internal_namespace_seperator, '.')
    elif expression.is_Integer:
        return int(expression)
    elif expression.is_Float:
        return float(expression)
    else:
        return str(expression)


def get_free_symbols(expression: sympy.Expr) -> Sequence[sympy.Symbol]:
    """Returns all free smybols in a sympy expression.

    Since these are sympy Symbol objects, possibly namespaced symbols will follow the underscore namespace notation,
    i.e., `foo___bar`.
    """
    return tuple(symbol
                 for symbol in expression.free_symbols
                 if not isinstance(symbol, sympy.Indexed))


def get_variables(expression: sympy.Expr) -> Sequence[str]:
    """Returns all free variables in a sympy expression.

    Returned are the names of the variables. Namespaced variables will follow the dot namespace notation, i.e.
    `foo.bar`.
    """
    return tuple(map(lambda x: str(x).replace(sympy_internal_namespace_seperator, '.'), get_free_symbols(expression)))


def substitute_with_eval(expression: sympy.Expr,
                         substitutions: Dict[str, Union[sympy.Expr, numpy.ndarray, str]]) -> sympy.Expr:
    """Substitutes only sympy.Symbols. Workaround for numpy like array behaviour. ~Factor 3 slower compared to subs"""
    substitutions = {k.replace('.', sympy_internal_namespace_seperator): v if isinstance(v, sympy.Expr) else sympify(v)
                     for k, v in substitutions.items()}

    for symbol in get_free_symbols(expression):
        symbol_name = str(symbol)
        if symbol_name not in substitutions:
            substitutions[symbol_name] = symbol

    string_representation = sympy.srepr(expression)
    return eval(string_representation, sympy.__dict__, {'Symbol': substitutions.__getitem__,
                                                        'Mul': numpy_compatible_mul})


def _recursive_substitution(expression: sympy.Expr,
                           substitutions: Dict[sympy.Symbol, sympy.Expr]) -> sympy.Expr:
    if not expression.free_symbols:
        return expression
    elif expression.func is sympy.Symbol:
        return substitutions.get(expression, expression)

    elif expression.func is sympy.Mul:
        func = numpy_compatible_mul
    else:
        func = expression.func
    substitutions = {s: substitutions.get(s, s) for s in get_free_symbols(expression)}
    return func(*(_recursive_substitution(arg, substitutions) for arg in expression.args))


def recursive_substitution(expression: sympy.Expr,
                           substitutions: Dict[str, Union[sympy.Expr, numpy.ndarray, str]]) -> sympy.Expr:
    substitutions = {sympy.Symbol(k.replace('.',sympy_internal_namespace_seperator)): sympify(v) for k, v in substitutions.items()}
    for s in get_free_symbols(expression):
        substitutions.setdefault(s, s)
    return _recursive_substitution(expression, substitutions)


_base_environment = {'builtins': builtins, '__builtins__':  builtins}
_math_environment = {**_base_environment, **math.__dict__}
_numpy_environment = {**_base_environment, **numpy.__dict__}
_sympy_environment = {**_base_environment, **sympy.__dict__}

_lambdify_modules = [{'ceiling': numpy_compatible_ceiling}, 'numpy', _special_functions]


def evaluate_compiled(expression: sympy.Expr,
             parameters: Dict[str, Union[numpy.ndarray, Number]],
             compiled: CodeType=None, mode=None) -> Tuple[any, CodeType]:
    parameters = {k.replace('.', sympy_internal_namespace_seperator): v for k, v in parameters.items()}
    with mock.patch.object(sympy.parsing.sympy_parser, 'standard_transformations', sympy_transformations):
        if compiled is None:
            compiled = compile(sympy.printing.lambdarepr.lambdarepr(expression),
                               '<string>', 'eval')

        if mode == 'numeric' or mode is None:
            result = eval(compiled, parameters.copy(), _numpy_environment)
        elif mode == 'exact':
            result = eval(compiled, parameters.copy(), _sympy_environment)
        else:
            raise ValueError("Unknown mode: '{}'".format(mode))

        return result, compiled


def evaluate_lambdified(expression: Union[sympy.Expr, numpy.ndarray],
                        variables: Sequence[str],
                        parameters: Dict[str, Union[numpy.ndarray, Number]],
                        lambdified) -> Tuple[Any, Any]:
<<<<<<< HEAD
    variables = {v.replace('.', sympy_internal_namespace_seperator) for v in variables}
    parameters = {k.replace('.', sympy_internal_namespace_seperator):v for k,v in parameters.items()}
    with mock.patch.object(sympy.parsing.sympy_parser, 'standard_transformations', sympy_transformations):
        lambdified = lambdified or sympy.lambdify(variables, expression,
                                                  [{'ceiling': numpy_compatible_ceiling}, 'numpy'])

        return lambdified(**parameters), lambdified
=======
    lambdified = lambdified or sympy.lambdify(variables, expression, _lambdify_modules)

    return lambdified(**parameters), lambdified


def almost_equal(lhs: sympy.Expr, rhs: sympy.Expr, epsilon: float=1e-15) -> Optional[bool]:
    """Returns True (or False) if the two expressions are almost equal (or not). Returns None if this cannot be
    determined."""
    relation = sympy.simplify(sympy.Abs(lhs - rhs) <= epsilon)

    if relation is sympy.true:
        return True
    elif relation is sympy.false:
        return False
    else:
        return None
>>>>>>> 94f9825f
<|MERGE_RESOLUTION|>--- conflicted
+++ resolved
@@ -10,10 +10,8 @@
 from sympy.parsing.sympy_parser import NAME, OP, iskeyword, Basic, Symbol, lambda_notation, repeated_decimals, \
     auto_number, factorial_notation
 import numpy
-
-<<<<<<< HEAD
 from unittest import mock
-=======
+
 try:
     import scipy.special as _special_functions
 except ImportError:
@@ -22,7 +20,6 @@
                           if not fname.startswith('_') and fname not in numpy.__dict__}
     warnings.warn('scipy is not installed. This reduces the set of available functions to those present in numpy + '
                   'manually vectorized functions in math.')
->>>>>>> 94f9825f
 
 
 __all__ = ["sympify", "substitute_with_eval", "to_numpy", "get_variables", "get_free_symbols", "recursive_substitution",
@@ -346,18 +343,12 @@
                         variables: Sequence[str],
                         parameters: Dict[str, Union[numpy.ndarray, Number]],
                         lambdified) -> Tuple[Any, Any]:
-<<<<<<< HEAD
     variables = {v.replace('.', sympy_internal_namespace_seperator) for v in variables}
     parameters = {k.replace('.', sympy_internal_namespace_seperator):v for k,v in parameters.items()}
     with mock.patch.object(sympy.parsing.sympy_parser, 'standard_transformations', sympy_transformations):
-        lambdified = lambdified or sympy.lambdify(variables, expression,
-                                                  [{'ceiling': numpy_compatible_ceiling}, 'numpy'])
+        lambdified = lambdified or sympy.lambdify(variables, expression, _lambdify_modules)
 
         return lambdified(**parameters), lambdified
-=======
-    lambdified = lambdified or sympy.lambdify(variables, expression, _lambdify_modules)
-
-    return lambdified(**parameters), lambdified
 
 
 def almost_equal(lhs: sympy.Expr, rhs: sympy.Expr, epsilon: float=1e-15) -> Optional[bool]:
@@ -370,5 +361,4 @@
     elif relation is sympy.false:
         return False
     else:
-        return None
->>>>>>> 94f9825f
+        return None