import contextlib
from typing import Union, Dict, Iterable, Tuple, cast, List, Optional, Generator, Mapping, ContextManager, Sequence
from collections import defaultdict
from enum import Enum
import warnings
import bisect

import numpy as np
import sympy.ntheory

from qupulse._program.waveforms import Waveform, ConstantWaveform
from qupulse._program.volatile import VolatileRepetitionCount, VolatileProperty

from qupulse.utils import is_integer
from qupulse.utils.types import TimeType, MeasurementWindow
from qupulse.utils.tree import Node, is_tree_circular
from qupulse.utils.numeric import smallest_factor_ge

from qupulse._program import ProgramBuilder, Program
from qupulse._program.waveforms import SequenceWaveform, RepetitionWaveform

__all__ = ['Loop', 'make_compatible', 'MakeCompatibleWarning']


class Loop(Node):
    MAX_REPR_SIZE = 2000
    __slots__ = ('_waveform', '_measurements', '_repetition_definition', '_cached_body_duration')

    """This class represents a initialized (sub-)program as a tree. Each Loop of a valid program has a repetition count
    and either a waveform or a sequence of loops as children.
    
    A Loop can have associated measurements which are also repeated.
    """
    def __init__(self,
                 parent: Union['Loop', None] = None,
                 children: Iterable['Loop'] = (),
                 waveform: Optional[Waveform] = None,
                 measurements: Optional[List[MeasurementWindow]] = None,
                 repetition_count: Union[int, VolatileRepetitionCount] = 1):
        """Initialize a new loop

        Args:
            parent: Forwarded to Node.__init__
            children: Forwarded to Node.__init__
            waveform: "Payload"
            measurements: Associated measurements
            repetition_count: The children / waveform are repeated this often
        """
        super().__init__(parent=parent, children=children)

        self._waveform = waveform
        self._measurements = measurements
        self._repetition_definition = repetition_count
        self._cached_body_duration = None
        assert isinstance(repetition_count, VolatileRepetitionCount) or is_integer(repetition_count)
        assert isinstance(waveform, (type(None), Waveform))

    def __eq__(self, other: 'Loop') -> bool:
        if type(self) == type(other):
            return (self._repetition_definition == other._repetition_definition and
                    self.waveform == other.waveform and
                    (self._measurements or None) == (other._measurements or None) and
                    len(self) == len(other) and
                    all(self_child == other_child for self_child, other_child in zip(self, other)))
        else:
            return NotImplemented

    def append_child(self, loop: Optional['Loop'] = None, **kwargs) -> None:
        """Append a child to this loop. Either an existing Loop object or a newly created from kwargs

        Args:
            loop: loop to append
            **kwargs: Child is constructed with these kwargs

        Raises:
            ValueError: if called with loop and kwargs
        """
        if loop is not None:
            if kwargs:
                raise ValueError("Cannot pass a Loop object and Loop constructor arguments at the same time in "
                                 "append_child")
            arg = (loop,)
        else:
            arg = (kwargs,)
        super().__setitem__(slice(len(self), len(self)), arg)
        self._invalidate_duration(body_duration_increment=self[-1].duration)

    def _invalidate_duration(self, body_duration_increment=None):
        if self._cached_body_duration is not None:
            if body_duration_increment is not None:
                self._cached_body_duration += body_duration_increment
            else:
                self._cached_body_duration = None
        if self.parent:
            if body_duration_increment is not None:
                self.parent._invalidate_duration(body_duration_increment=body_duration_increment*self.repetition_count)
            else:
                self.parent._invalidate_duration()

    def add_measurements(self, measurements: Iterable[MeasurementWindow]):
        """Add measurements offset by the current body duration i.e. to the END of the current loop

        Args:
            measurements: Measurements to add
        """
        warnings.warn("Loop.add_measurements is deprecated since qupulse 0.7 and will be removed in a future version.",
                      DeprecationWarning,
                      stacklevel=2)
        body_duration = float(self.body_duration)
        if body_duration == 0:
            measurements = measurements
        else:
            measurements = ((mw_name, begin+body_duration, length) for mw_name, begin, length in measurements)

        if self._measurements is None:
            self._measurements = list(measurements)
        else:
            self._measurements.extend(measurements)

    @property
    def waveform(self) -> Waveform:
        return self._waveform

    @waveform.setter
    def waveform(self, val) -> None:
        self._waveform = val
        self._invalidate_duration()

    @property
    def body_duration(self) -> TimeType:
        if self._cached_body_duration is None:
            if self.is_leaf():
                if self.waveform:
                    self._cached_body_duration = self.waveform.duration
                else:
                    self._cached_body_duration = TimeType.from_fraction(0, 1)
            else:
                self._cached_body_duration = sum(child.duration for child in self)
        return self._cached_body_duration

    @property
    def duration(self) -> TimeType:
        return self.body_duration * TimeType.from_fraction(self.repetition_count, 1)

    @property
    def volatile_repetition(self) -> Optional[VolatileProperty]:
        return getattr(self._repetition_definition, 'volatile_property', None)

    @property
    def repetition_definition(self) -> Union[int, VolatileRepetitionCount]:
        return self._repetition_definition

    @repetition_definition.setter
    def repetition_definition(self, new_definition: Union[int, VolatileRepetitionCount]):
        self._repetition_definition = new_definition

    @property
    def repetition_count(self) -> int:
        return int(self._repetition_definition)

    @repetition_count.setter
    def repetition_count(self, val: int) -> None:
        assert isinstance(val, (int, float))
        new_repetition = int(val)
        if abs(new_repetition - val) > 1e-10:
            raise ValueError('Repetition count was not an integer')
        self._repetition_definition = new_repetition

    def unroll(self) -> None:
        if self.is_leaf():
            raise RuntimeError('Leaves cannot be unrolled')
        if self.volatile_repetition:
            warnings.warn("Unrolling a Loop with volatile repetition count", VolatileModificationWarning)

        i = self.parent_index
        self.parent[i:i+1] = (child.copy_tree_structure(new_parent=self.parent)
                              for _ in range(self.repetition_count)
                              for child in self)
        self.parent.assert_tree_integrity()

    def __setitem__(self, idx, value):
        super().__setitem__(idx, value)
        self._invalidate_duration()

    def unroll_children(self) -> None:
        if self.volatile_repetition:
            warnings.warn("Unrolling a Loop with volatile repetition count", VolatileModificationWarning)
        old_children = self.children
        self[:] = (child.copy_tree_structure()
                   for _ in range(self.repetition_count)
                   for child in old_children)
        self.repetition_count = 1
        self.assert_tree_integrity()

    def encapsulate(self) -> None:
        """Add a nesting level by moving self to its children."""
        self[:] = [Loop(children=self,
                        repetition_count=self._repetition_definition,
                        waveform=self._waveform,
                        measurements=self._measurements)]
        self.repetition_count = 1
        self._waveform = None
        self._measurements = None
        self.assert_tree_integrity()

    def __repr__(self):
        kwargs = []

        repetition_count = self._repetition_definition
        if repetition_count != 1:
            kwargs.append(f"repetition_count={repetition_count!r}")

        waveform = self._waveform
        if waveform:
            kwargs.append(f"waveform={waveform!r}")

        children = self.children
        if children:
            try:
                kwargs.append(f"children={self._children_repr()}")
            except RecursionError:
                kwargs.append("children=[...]")

        measurements = self._measurements
        if measurements:
            kwargs.append(f"measurements={measurements!r}")

        return f"Loop({','.join(kwargs)})"

    def _get_str(self, first_prefix, other_prefixes) -> Generator[str, None, None]:
        if self.is_leaf():
            yield '%sEXEC %r %d times' % (first_prefix, self._waveform, self.repetition_count)
        else:
            yield '%sLOOP %d times:' % (first_prefix, self.repetition_count)

            for elem in self:
                yield from cast(Loop, elem)._get_str(other_prefixes + '  ->', other_prefixes + '    ')

    def __str__(self) -> str:
        is_circular = is_tree_circular(self)
        if is_circular:
            return '{}: Circ {}'.format(id(self), is_circular)

        str_len = 0
        repr_list = []
        for sub_repr in self._get_str('', ''):
            str_len += len(sub_repr)

            if self.MAX_REPR_SIZE and str_len > self.MAX_REPR_SIZE:
                repr_list.append('...')
                break
            else:
                repr_list.append(sub_repr)
        return '\n'.join(repr_list)

    def copy_tree_structure(self, new_parent: Union['Loop', bool]=False) -> 'Loop':
        return type(self)(parent=self.parent if new_parent is False else new_parent,
                          waveform=self._waveform,
                          repetition_count=self._repetition_definition,
                          measurements=None if self._measurements is None else list(self._measurements),
                          children=(child.copy_tree_structure() for child in self))

    def _get_measurement_windows(self) -> Mapping[str, np.ndarray]:
        """Private implementation of get_measurement_windows with a slightly different data format for easier tiling.

        Returns:
             A dictionary (measurement_name -> array) with begin == array[:, 0] and length == array[:, 1]
        """
        temp_meas_windows = defaultdict(list)
        if self._measurements:
            for (mw_name, begin, length) in self._measurements:
                temp_meas_windows[mw_name].append((begin, length))

            for mw_name, begin_length_list in temp_meas_windows.items():
                temp_meas_windows[mw_name] = [np.asarray(begin_length_list, dtype=float)]

        # calculate duration together with meas windows in the same iteration
        if self.is_leaf():
            body_duration = float(self.body_duration)
        else:
            offset = TimeType(0)
            for child in self:
                for mw_name, begins_length_array in child._get_measurement_windows().items():
                    begins_length_array[:, 0] += float(offset)
                    temp_meas_windows[mw_name].append(begins_length_array)
                offset += child.duration

            body_duration = float(offset)

        # this gives us regular dict behaviour of the returned object
        temp_meas_windows.default_factory = None

        # repeat and add repetition based offset
        for mw_name, begin_length_list in temp_meas_windows.items():
            temp_begin_length_array = np.concatenate(begin_length_list)

            begin_length_array = np.tile(temp_begin_length_array, (self.repetition_count, 1))

            shaped_begin_length_array = np.reshape(begin_length_array, (self.repetition_count, -1, 2))

            shaped_begin_length_array[:, :, 0] += (np.arange(self.repetition_count) * body_duration)[:, np.newaxis]

            temp_meas_windows[mw_name] = begin_length_array

        # the cast is here because static type analysis struggles to detect that we replace _all_ values by ndarray in
        # the previous loop
        return cast(Mapping[str, np.ndarray], temp_meas_windows)

    def get_measurement_windows(self) -> Dict[str, Tuple[np.ndarray, np.ndarray]]:
        """Iterates over all children and collect the begin and length arrays of each measurement window.

        Returns:
            A dictionary (measurement_name -> (begin, length)) with begin and length being :class:`numpy.ndarray`
        """
        return {mw_name: (begin_length_list[:, 0], begin_length_list[:, 1])
                for mw_name, begin_length_list in self._get_measurement_windows().items()}

    def split_one_child(self, child_index=None) -> None:
        """Take the last child that has a repetition count larger one, decrease it's repetition count and insert a copy
        with repetition cout one after it"""
        if child_index is not None:
            if self[child_index].repetition_count < 2:
                raise ValueError('Cannot split child {} as the repetition count is not larger 1')

        else:
            # we cannot reverse enumerate
            n_child = len(self) - 1
            for reverse_idx, child in enumerate(reversed(self)):
                if child.repetition_count > 1:
                    forward_idx = n_child - reverse_idx
                    if not child.volatile_repetition:
                        child_index = forward_idx
                        break
                    elif child_index is None:
                        child_index = forward_idx
            else:
                if child_index is None:
                    raise RuntimeError('There is no child with repetition count > 1')

        if self[child_index].volatile_repetition:
            warnings.warn("Splitting a child with volatile repetition count", VolatileModificationWarning)

        new_child = self[child_index].copy_tree_structure()
        new_child.repetition_count = 1

        self[child_index].repetition_count -= 1

        self[child_index+1:child_index+1] = (new_child,)
        self.assert_tree_integrity()

    def flatten_and_balance(self, depth: int) -> None:
        """Modifies the program so all tree branches have the same depth.

        Args:
            depth: Target depth of the program
        """
        i = 0
        while i < len(self):
            # only used by type checker
            sub_program = cast(Loop, self[i])

            if sub_program.depth() < depth - 1:
                # increase nesting because the subprogram is not deep enough
                sub_program.encapsulate()

            elif not sub_program.is_balanced():
                # balance the sub program. We revisit it in the next iteration (no change of i )
                # because it might modify self. While writing this comment I am not sure this is true. 14.01.2020 Simon
                sub_program.flatten_and_balance(depth - 1)

            elif sub_program.depth() == depth - 1:
                # subprogram is balanced with the correct depth
                i += 1

            elif sub_program._has_single_child_that_can_be_merged():
                # subprogram is balanced but to deep and has no measurements -> we can "lift" the sub-sub-program
                # TODO: There was a len(sub_sub_program) == 1 check here that I cannot explain
                sub_program._merge_single_child()

            elif not sub_program.is_leaf():
                # subprogram is balanced but too deep
                sub_program.unroll()

            else:
                # we land in this case if the function gets called with depth == 0 and the current subprogram is a leaf
                i += 1

    def _has_single_child_that_can_be_merged(self) -> bool:
        if len(self) == 1:
            child = cast(Loop, self[0])
            return not self._measurements or (child.repetition_count == 1 and not child.volatile_repetition)
        else:
            return False

    def _merge_single_child(self):
        """Lift the single child to current level. Requires _has_single_child_that_can_be_merged to be true"""
        assert len(self) == 1, "bug: _merge_single_child called on loop with len != 1"
        child = cast(Loop, self[0])

        # if the child has a fixed repetition count of 1 the measurements can be merged
        mergable_measurements = child.repetition_count == 1 and not child.volatile_repetition

        assert not self._measurements or mergable_measurements, "bug: _merge_single_child called on loop with measurements"
        assert not self._waveform, "bug: _merge_single_child called on loop with children and waveform"

        measurements = child._measurements
        if self._measurements:
            if measurements:
                measurements.extend(self._measurements)
            else:
                measurements = self._measurements

        if not self.volatile_repetition and not child.volatile_repetition:
            # simple integer multiplication
            repetition_definition = self.repetition_count * child.repetition_count
        elif not self.volatile_repetition:
            repetition_definition = child._repetition_definition * self.repetition_count
        elif not child.volatile_repetition:
            repetition_definition = self._repetition_definition * child.repetition_count
        else:
            # create a new expression that depends on both
            expression = 'parent_repetition_count * child_repetition_count'
            repetition_definition = VolatileRepetitionCount.operation(
                expression=expression,
                parent_repetition_count=self._repetition_definition,
                child_repetition_count=child._repetition_definition)

        self[:] = iter(child)
        self._waveform = child._waveform
        self._repetition_definition = repetition_definition
        self._measurements = measurements
        self._invalidate_duration()
        return True

    @contextlib.contextmanager
    def potential_child(self,
                        measurements: Optional[List[MeasurementWindow]],
                        repetition_count: Union[VolatileRepetitionCount, int] = 1) -> ContextManager['Loop']:
        if repetition_count != 1 and measurements:
            # current design requires an extra level of nesting here because the measurements are NOT to be repeated
            # with the repetition count
            inner_child = Loop(repetition_count=repetition_count)
            child = Loop(measurements=measurements, children=[inner_child])
        else:
            inner_child = child = Loop(measurements=measurements, repetition_count=repetition_count)
        yield inner_child
        if inner_child.waveform or len(inner_child):
            self.append_child(child)

    def cleanup(self, actions=('remove_empty_loops', 'merge_single_child')):
        """Apply the specified actions to cleanup the Loop.

        remove_empty_loops: Remove loops with no children and no waveform (a DroppedMeasurementWarning is issued)
        merge_single_child: see `_try_merge_single_child` documentation

        Warnings:
            DroppedMeasurementWarning: Likely a bug in qupulse. TODO: investigate whether there are usecases
        """
        if 'remove_empty_loops' in actions:
            new_children = []
            for child in self:
                child = cast(Loop, child)
                if child.is_leaf():
                    if child.waveform is None:
                        if child._measurements:
                            warnings.warn("Dropping measurement since there is no waveform attached",
                                          category=DroppedMeasurementWarning)
                    else:
                        new_children.append(child)

                else:
                    child.cleanup(actions)
                    if child.waveform or not child.is_leaf():
                        new_children.append(child)

                    elif child._measurements:
                        warnings.warn("Dropping measurement since there is no waveform in children",
                                      category=DroppedMeasurementWarning)

            if len(self) != len(new_children):
                self[:] = new_children

        else:
            # only do the recursive call
            for child in self:
                child.cleanup(actions)

        if 'merge_single_child' in actions and self._has_single_child_that_can_be_merged():
            self._merge_single_child()
    
    def get_duration_structure(self) -> Tuple[int, Union[TimeType, tuple]]:
        if self.is_leaf():
            return self.repetition_count, self.waveform.duration
        else:
            return self.repetition_count, tuple(child.get_duration_structure() for child in self)

<<<<<<< HEAD
    def to_single_waveform(self) -> Waveform:
        return to_waveform(self)

    def append_leaf(self, waveform: Waveform,
                    measurements: Optional[Sequence[MeasurementWindow]] = None,
                    repetition_count: int = 1):
        self.append_child(waveform=waveform, measurements=measurements, repetition_count=repetition_count)

    def to_program(self) -> Optional['Loop']:
        if self.waveform or self.children:
            return self
=======
    def reverse_inplace(self):
        if self.is_leaf():
            self._waveform = self._waveform.reversed()
        else:
            self._reverse_children()
            for child in self:
                child.reverse_inplace()
        if self._measurements:
            duration = self.duration
            self._measurements = [
                (name, duration - (begin + length), length)
                for name, begin, length in self._measurements
            ]
>>>>>>> ad4a276e


class ChannelSplit(Exception):
    def __init__(self, channel_sets):
        self.channel_sets = channel_sets


def to_waveform(program: Loop) -> Waveform:
    if program.is_leaf():
        if program.repetition_count == 1:
            return program.waveform
        else:
            return RepetitionWaveform(program.waveform, program.repetition_count)
    else:
        if len(program) == 1:
            sequenced_waveform = to_waveform(cast(Loop, program[0]))
        else:
            sequenced_waveform = SequenceWaveform([to_waveform(cast(Loop, sub_program))
                                                   for sub_program in program])
        if program.repetition_count > 1:
            return RepetitionWaveform(sequenced_waveform, program.repetition_count)
        else:
            return sequenced_waveform


class _CompatibilityLevel(Enum):
    compatible = 0
    action_required = 1
    incompatible_too_short = 2
    incompatible_fraction = 3
    incompatible_quantum = 4

    def is_incompatible(self) -> bool:
        return self in (self.incompatible_fraction, self.incompatible_quantum, self.incompatible_too_short)


def _is_compatible(program: Loop, min_len: int, quantum: int, sample_rate: TimeType) -> _CompatibilityLevel:
    """ check whether program loop is compatible with awg requirements
        possible reasons for incompatibility:
            program shorter than minimum length
            program duration not an integer
            program duration not a multiple of quantum """
    program_duration_in_samples = program.duration * sample_rate

    if program_duration_in_samples.denominator != 1:
        return _CompatibilityLevel.incompatible_fraction

    if program_duration_in_samples < min_len:
        return _CompatibilityLevel.incompatible_too_short

    if program_duration_in_samples % quantum > 0:
        return _CompatibilityLevel.incompatible_quantum

    if program.is_leaf():
        waveform_duration_in_samples = program.body_duration * sample_rate
        if waveform_duration_in_samples < min_len or (waveform_duration_in_samples / quantum).denominator != 1:
            if program.volatile_repetition:
                warnings.warn("_is_compatible requires an action which drops volatility.",
                              category=VolatileModificationWarning)
            return _CompatibilityLevel.action_required
        else:
            return _CompatibilityLevel.compatible
    else:
        if all(_is_compatible(cast(Loop, sub_program), min_len, quantum, sample_rate) == _CompatibilityLevel.compatible
               for sub_program in program):
            return _CompatibilityLevel.compatible
        else:
            if program.volatile_repetition:
                warnings.warn("_is_compatible requires an action which drops volatility.",
                              category=VolatileModificationWarning)
            return _CompatibilityLevel.action_required


def _make_compatible(program: Loop, min_len: int, quantum: int, sample_rate: TimeType) -> None:
    if program.is_leaf():
        program.waveform = to_waveform(program.copy_tree_structure())
        program.repetition_count = 1
    else:
        comp_levels = [_is_compatible(cast(Loop, sub_program), min_len, quantum, sample_rate)
                       for sub_program in program]

        if any(comp_level.is_incompatible() for comp_level in comp_levels):
            single_run = program.duration * sample_rate / program.repetition_count
            if (single_run / quantum).denominator == 1 and single_run >= min_len:
                # it is enough to concatenate all children
                new_repetition_definition = program.repetition_definition
                program.repetition_count = 1
            else:
                # we need to concatenate all children and unroll
                new_repetition_definition = 1

            program.waveform = to_waveform(program.copy_tree_structure())
            program.repetition_definition = new_repetition_definition
            program[:] = []
            return
        else:
            for sub_program, comp_level in zip(program, comp_levels):
                if comp_level == _CompatibilityLevel.action_required:
                    _make_compatible(sub_program, min_len, quantum, sample_rate)


def make_compatible(program: Loop, minimal_waveform_length: int, waveform_quantum: int, sample_rate: TimeType):
    """ check program for compatibility to AWG requirements, make it compatible if necessary and  possible"""
    comp_level = _is_compatible(program,
                                min_len=minimal_waveform_length,
                                quantum=waveform_quantum,
                                sample_rate=sample_rate)
    if comp_level == _CompatibilityLevel.incompatible_fraction:
        raise ValueError('The program duration in samples {} is not an integer'.format(program.duration * sample_rate))
    if comp_level == _CompatibilityLevel.incompatible_too_short:
        raise ValueError('The program is too short to be a valid waveform. \n'
                         ' program duration in samples: {} \n'
                         ' minimal length: {}'.format(program.duration * sample_rate, minimal_waveform_length))
    if comp_level == _CompatibilityLevel.incompatible_quantum:
        raise ValueError('The program duration in samples {} '
                         'is not a multiple of quantum {}'.format(program.duration * sample_rate, waveform_quantum))

    elif comp_level == _CompatibilityLevel.action_required:
        warnings.warn("qupulse will now concatenate waveforms to make the pulse/program compatible with the chosen AWG."
                      " This might take some time. If you need this pulse more often it makes sense to write it in a "
                      "way which is more AWG friendly.", MakeCompatibleWarning)

        _make_compatible(program,
                         min_len=minimal_waveform_length,
                         quantum=waveform_quantum,
                         sample_rate=sample_rate)

    else:
        assert comp_level == _CompatibilityLevel.compatible


def roll_constant_waveforms(program: Loop, minimal_waveform_quanta: int, waveform_quantum: int, sample_rate: TimeType):
    """This function finds waveforms in program that can be replaced with repetitions of shorter waveforms and replaces
    them. Complexity O(N_waveforms)

    This is possible if:
     - The waveform is constant on all channels
     - waveform.duration * sample_rate / waveform_quantum has a factor that is bigger than minimal_waveform_quanta

    Args:
        program:
        minimal_waveform_quanta:
        waveform_quantum:
        sample_rate:
    """
    waveform = program.waveform

    if waveform is None:
        for child in program:
            roll_constant_waveforms(child, minimal_waveform_quanta, waveform_quantum, sample_rate)
    else:
        waveform_quanta = (waveform.duration * sample_rate) // waveform_quantum

        # example
        # waveform_quanta = 15
        # minimal_waveform_quanta = 2
        # => repetition_count = 5, new_waveform_quanta = 3
        if waveform_quanta < minimal_waveform_quanta * 2:
            # there is no way to roll this waveform because it is too short
            return

        const_values = waveform.constant_value_dict()
        if const_values is None:
            # The waveform is not constant
            return

        new_waveform_quanta = smallest_factor_ge(waveform_quanta, min_factor=minimal_waveform_quanta)
        if new_waveform_quanta == waveform_quanta:
            # the waveform duration in samples has no suitable factor
            # TODO: Option to insert multiple Loop objects
            return

        additional_repetition_count = waveform_quanta // new_waveform_quanta

        new_waveform = ConstantWaveform.from_mapping(
            duration=waveform_quantum * new_waveform_quanta / sample_rate,
            constant_values=const_values)

        # use the private properties to avoid invalidating the duration cache of the parent loop
        program._repetition_definition = program.repetition_definition * additional_repetition_count
        program._waveform = new_waveform


class MakeCompatibleWarning(ResourceWarning):
    pass


class VolatileModificationWarning(RuntimeWarning):
    """This warning is emitted if the colatile part of a program gets modified. This might imply that the volatile
    parameter cannot be change anymore."""


class DroppedMeasurementWarning(RuntimeWarning):
    """This warning is emitted if a measurement was dropped because there was no waveform attached."""<|MERGE_RESOLUTION|>--- conflicted
+++ resolved
@@ -494,7 +494,6 @@
         else:
             return self.repetition_count, tuple(child.get_duration_structure() for child in self)
 
-<<<<<<< HEAD
     def to_single_waveform(self) -> Waveform:
         return to_waveform(self)
 
@@ -506,7 +505,7 @@
     def to_program(self) -> Optional['Loop']:
         if self.waveform or self.children:
             return self
-=======
+
     def reverse_inplace(self):
         if self.is_leaf():
             self._waveform = self._waveform.reversed()
@@ -520,7 +519,6 @@
                 (name, duration - (begin + length), length)
                 for name, begin, length in self._measurements
             ]
->>>>>>> ad4a276e
 
 
 class ChannelSplit(Exception):
