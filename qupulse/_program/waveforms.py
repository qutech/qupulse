"""This module contains all waveform classes

Classes:
    - Waveform: An instantiated pulse which can be sampled to a raw voltage value array.
"""

import itertools
import operator
from abc import ABCMeta, abstractmethod
from numbers import Real
from typing import (
    AbstractSet, Any, FrozenSet, Iterable, Mapping, NamedTuple, Sequence, Set,
    Tuple, Union, cast)
from weakref import WeakValueDictionary, ref

import numpy as np

from qupulse import ChannelID
from qupulse._program.transformation import Transformation
from qupulse.comparable import Comparable
from qupulse.expressions import ExpressionScalar
from qupulse.pulses.interpolation import InterpolationStrategy
<<<<<<< HEAD
from qupulse._program.transformation import Transformation
from qupulse.utils import pairwise

=======
from qupulse.utils import checked_int_cast, isclose
from qupulse.utils.types import TimeType, time_from_float
>>>>>>> 2d6db68c

__all__ = ["Waveform", "TableWaveform", "TableWaveformEntry", "FunctionWaveform", "SequenceWaveform",
           "MultiChannelWaveform", "RepetitionWaveform", "TransformingWaveform", "ArithmeticWaveform"]

PULSE_TO_WAVEFORM_ERROR = None  # error margin in pulse template to waveform conversion


class Waveform(Comparable, metaclass=ABCMeta):
    """Represents an instantiated PulseTemplate which can be sampled to retrieve arrays of voltage
    values for the hardware."""

    __sampled_cache = WeakValueDictionary()

    @property
    @abstractmethod
    def duration(self) -> TimeType:
        """The duration of the waveform in time units."""

    @abstractmethod
    def unsafe_sample(self,
                      channel: ChannelID,
                      sample_times: np.ndarray,
                      output_array: Union[np.ndarray, None] = None) -> np.ndarray:
        """Sample the waveform at given sample times.

        The unsafe means that there are no sanity checks performed. The provided sample times are assumed to be
        monotonously increasing and lie in the range of [0, waveform.duration]

        Args:
            sample_times: Times at which this Waveform will be sampled.
            output_array: Has to be either None or an array of the same size and type as sample_times. If
                not None, the sampled values will be written here and this array will be returned
        Result:
            The sampled values of this Waveform at the provided sample times. Has the same number of
            elements as sample_times.
        """

    def get_sampled(self,
                    channel: ChannelID,
                    sample_times: np.ndarray,
                    output_array: Union[np.ndarray, None] = None) -> np.ndarray:
        """A wrapper to the unsafe_sample method which caches the result. This method enforces the constrains
        unsafe_sample expects and caches the result to save memory.

        Args:
            sample_times: Times at which this Waveform will be sampled.
            output_array: Has to be either None or an array of the same size and type as sample_times. If an array is
                given, the sampled values will be written into the given array and it will be returned. Otherwise, a new
                array will be created and cached to save memory.

        Result:
            The sampled values of this Waveform at the provided sample times. Is `output_array` if provided
        """
        if len(sample_times) == 0:
            if output_array is None:
                return np.zeros_like(sample_times)
            elif len(output_array) == len(sample_times):
                return output_array
            else:
                raise ValueError('Output array length and sample time length are different')

        if np.any(np.diff(sample_times) < 0):
            raise ValueError('The sample times are not monotonously increasing')
        if sample_times[0] < 0 or sample_times[-1] > float(self.duration):
            raise ValueError(f'The sample times [{sample_times[0]}, ..., {sample_times[-1]}] are not in the range'
                             f' [0, duration={float(self.duration)}]')
        if channel not in self.defined_channels:
            raise KeyError('Channel not defined in this waveform: {}'.format(channel))

        if output_array is None:
            # cache the result to save memory
            result = self.unsafe_sample(channel, sample_times)
            result.flags.writeable = False
            key = hash(bytes(result))
            if key not in self.__sampled_cache:
                self.__sampled_cache[key] = result
            return self.__sampled_cache[key]
        else:
            if len(output_array) != len(sample_times):
                raise ValueError('Output array length and sample time length are different')
            # use the user provided memory
            return self.unsafe_sample(channel=channel,
                                      sample_times=sample_times,
                                      output_array=output_array)

    @property
    @abstractmethod
    def defined_channels(self) -> Set[ChannelID]:
        """The channels this waveform should played on. Use
            :func:`~qupulse.pulses.instructions.get_measurement_windows` to get a waveform for a subset of these."""

    @abstractmethod
    def unsafe_get_subset_for_channels(self, channels: AbstractSet[ChannelID]) -> 'Waveform':
        """Unsafe version of :func:`~qupulse.pulses.instructions.get_measurement_windows`."""

    def get_subset_for_channels(self, channels: AbstractSet[ChannelID]) -> 'Waveform':
        """Get a waveform that only describes the channels contained in `channels`.

        Args:
            channels: A channel set the return value should confine to.

        Raises:
            KeyError: If `channels` is not a subset of the waveform's defined channels.

        Returns:
            A waveform with waveform.defined_channels == `channels`
        """
        if not channels <= self.defined_channels:
            raise KeyError('Channels not defined on waveform: {}'.format(channels))
        if channels == self.defined_channels:
            return self
        return self.unsafe_get_subset_for_channels(channels=channels)

    def __neg__(self):
        return FunctorWaveform(self, {ch: np.negative for ch in self.defined_channels})

    def __pos__(self):
        return self


class TableWaveformEntry(NamedTuple('TableWaveformEntry', [('t', Real),
                                                           ('v', float),
                                                           ('interp', InterpolationStrategy)])):
    def __init__(self, t: float, v: float, interp: InterpolationStrategy):
        if not callable(interp):
            raise TypeError('{} is neither callable nor of type InterpolationStrategy'.format(interp))

    def __repr__(self):
        return f'{type(self).__name__}(t={self.t}, v={self.v}, interp="{self.interp}")'


class TableWaveform(Waveform):
    EntryInInit = Union[TableWaveformEntry, Tuple[float, float, InterpolationStrategy]]

    """Waveform obtained from instantiating a TablePulseTemplate."""

    def __init__(self,
                 channel: ChannelID,
                 waveform_table: Sequence[EntryInInit]) -> None:
        """Create a new TableWaveform instance.

        Args:
            waveform_table (ImmutableList(WaveformTableEntry)): A list of instantiated table
                entries of the form (time as float, voltage as float, interpolation strategy).
        """
        super().__init__()

        self._table = self._validate_input(waveform_table)
        self._channel_id = channel

    @staticmethod
    def _validate_input(input_waveform_table: Sequence[EntryInInit]) -> Tuple[TableWaveformEntry, ...]:
        """ Checks that:
         - the time is increasing,
         - there are at least two entries
        and removes subsequent entries with same time or voltage values.

        :param input_waveform_table:
        :return:
        """
        if len(input_waveform_table) < 2:
            raise ValueError("Waveform table has less than two entries.")

        if input_waveform_table[0][0] != 0:
            raise ValueError('First time entry is not zero.')

        if input_waveform_table[-1][0] == 0:
            raise ValueError('Last time entry is zero.')

        output_waveform_table = []

        previous_t = 0
        previous_v = None
        for (t, v, interp), (next_t, next_v, _) in itertools.zip_longest(input_waveform_table,
                                                                         input_waveform_table[1:],
                                                                         fillvalue=(float('inf'), None, None)):
            if next_t < t:
                if next_t < 0:
                    raise ValueError('Negative time values are not allowed.')
                else:
                    raise ValueError('Times are not increasing.')

            if (previous_t != t or t != next_t) and (previous_v != v or v != next_v):
                previous_t = t
                previous_v = v
                output_waveform_table.append(TableWaveformEntry(t, v, interp))

        return tuple(output_waveform_table)

    @property
    def compare_key(self) -> Any:
        return self._channel_id, self._table

    @property
    def duration(self) -> TimeType:
        return TimeType.from_float(self._table[-1].t, absolute_error=PULSE_TO_WAVEFORM_ERROR)

    def unsafe_sample(self,
                      channel: ChannelID,
                      sample_times: np.ndarray,
                      output_array: Union[np.ndarray, None] = None) -> np.ndarray:
        if output_array is None:
            output_array = np.empty_like(sample_times)

        if PULSE_TO_WAVEFORM_ERROR:
            # we need to replace the last entry's t with self.duration
            *entries, last = self._table
            entries.append(TableWaveformEntry(float(self.duration), last.v, last.interp))
        else:
            entries = self._table

        for entry1, entry2 in pairwise(entries):
            indices = slice(np.searchsorted(sample_times, entry1.t, 'left'),
                            np.searchsorted(sample_times, entry2.t, 'right'))
            output_array[indices] = \
                entry2.interp((float(entry1.t), entry1.v),
                              (float(entry2.t), entry2.v),
                              sample_times[indices])
        return output_array

    @property
    def defined_channels(self) -> Set[ChannelID]:
        return {self._channel_id}

    def unsafe_get_subset_for_channels(self, channels: AbstractSet[ChannelID]) -> 'Waveform':
        return self

    def __repr__(self):
        return f'{type(self).__name__}(channel={self._channel_id}, waveform_table={self._table})'


class ConstantWaveform(Waveform):
    
    _is_constant_waveform = True
    
    def __init__(self, duration: float, amplitude: Any, channel: ChannelID):
        """ Create a qupulse waveform corresponding to a ConstantPulseTemplate """
        self._duration = duration
        self._amplitude = amplitude
        self._channel = channel


    @property
    def duration(self) -> TimeType:
        return time_from_float(float(self._duration), absolute_error=PULSE_TO_WAVEFORM_ERROR)

    @property
    def defined_channels(self) -> Set[ChannelID]:
        """The channels this waveform should played on. Use
            :func:`~qupulse.pulses.instructions.get_measurement_windows` to get a waveform for a subset of these."""

        return {self._channel}

    @property
    def compare_key(self) -> Tuple[Any]:
        return self._duration, self._amplitude, self._channel

    def unsafe_sample(self,
                      channel: ChannelID,
                      sample_times: np.ndarray,
                      output_array: Union[np.ndarray, None] = None) -> np.ndarray:
        if output_array is None:
            output_array = np.empty_like(sample_times, dtype=float)
        output_array[:] = self._amplitude
        return output_array

    def unsafe_get_subset_for_channels(self, channels: Set[ChannelID]) -> Waveform:
        """Unsafe version of :func:`~qupulse.pulses.instructions.get_measurement_windows`."""
        return self


class FunctionWaveform(Waveform):
    """Waveform obtained from instantiating a FunctionPulseTemplate."""

    def __init__(self, expression: ExpressionScalar,
                 duration: float,
                 channel: ChannelID) -> None:
        """Creates a new FunctionWaveform instance.

        Args:
            expression: The function represented by this FunctionWaveform
                as a mathematical expression where 't' denotes the time variable. It must not have other variables
            duration: The duration of the waveform
            measurement_windows: A list of measurement windows
            channel: The channel this waveform is played on
        """
        super().__init__()
        if set(expression.variables) - set('t'):
            raise ValueError('FunctionWaveforms may not depend on anything but "t"')

        self._expression = expression
        self._duration = TimeType.from_float(duration, absolute_error=PULSE_TO_WAVEFORM_ERROR)
        self._channel_id = channel

    @property
    def defined_channels(self) -> Set[ChannelID]:
        return {self._channel_id}

    @property
    def compare_key(self) -> Any:
        return self._channel_id, self._expression, self._duration

    @property
    def duration(self) -> TimeType:
        return self._duration

    def unsafe_sample(self,
                      channel: ChannelID,
                      sample_times: np.ndarray,
                      output_array: Union[np.ndarray, None] = None) -> np.ndarray:
        if output_array is None:
            output_array = np.empty(len(sample_times))
        output_array[:] = self._expression.evaluate_numeric(t=sample_times)
        return output_array

    def unsafe_get_subset_for_channels(self, channels: AbstractSet[ChannelID]) -> Waveform:
        return self


class SequenceWaveform(Waveform):
    """This class allows putting multiple PulseTemplate together in one waveform on the hardware."""

    def __init__(self, sub_waveforms: Iterable[Waveform]):
        """

        :param subwaveforms: All waveforms must have the same defined channels
        """
        if not sub_waveforms:
            raise ValueError(
                "SequenceWaveform cannot be constructed without channel waveforms."
            )

        def flattened_sub_waveforms() -> Iterable[Waveform]:
            for sub_waveform in sub_waveforms:
                if isinstance(sub_waveform, SequenceWaveform):
                    yield from sub_waveform._sequenced_waveforms
                else:
                    yield sub_waveform

        self._sequenced_waveforms = tuple(flattened_sub_waveforms())
        self._duration = sum(waveform.duration for waveform in self._sequenced_waveforms)
        if not all(waveform.defined_channels == self.defined_channels for waveform in self._sequenced_waveforms[1:]):
            raise ValueError(
                "SequenceWaveform cannot be constructed from waveforms of different"
                "defined channels."
            )

    @property
    def defined_channels(self) -> Set[ChannelID]:
        return self._sequenced_waveforms[0].defined_channels

    def unsafe_sample(self,
                      channel: ChannelID,
                      sample_times: np.ndarray,
                      output_array: Union[np.ndarray, None] = None) -> np.ndarray:
        if output_array is None:
            output_array = np.empty_like(sample_times)
        time = 0
        for subwaveform in self._sequenced_waveforms:
            # before you change anything here, make sure to understand the difference between basic and advanced
            # indexing in numpy and their copy/reference behaviour
            end = time + subwaveform.duration

            indices = slice(*np.searchsorted(sample_times, (float(time), float(end)), 'left'))
            subwaveform.unsafe_sample(channel=channel,
                                      sample_times=sample_times[indices]-np.float64(time),
                                      output_array=output_array[indices])
            time = end
        return output_array

    @property
    def compare_key(self) -> Tuple[Waveform]:
        return self._sequenced_waveforms

    @property
    def duration(self) -> TimeType:
        return self._duration

    def unsafe_get_subset_for_channels(self, channels: AbstractSet[ChannelID]) -> 'Waveform':
        return SequenceWaveform(
            sub_waveform.unsafe_get_subset_for_channels(channels & sub_waveform.defined_channels)
            for sub_waveform in self._sequenced_waveforms if sub_waveform.defined_channels & channels)


class MultiChannelWaveform(Waveform):
    """A MultiChannelWaveform is a Waveform object that allows combining arbitrary Waveform objects
    to into a single waveform defined for several channels.

    The number of channels used by the MultiChannelWaveform object is the sum of the channels used
    by the Waveform objects it consists of.

    MultiChannelWaveform allows an arbitrary mapping of channels defined by the Waveforms it
    consists of and the channels it defines. For example, if the MultiChannelWaveform consists
    of a two Waveform objects A and B which define two channels each, then the channels of the
    MultiChannelWaveform may be 0: A.1, 1: B.0, 2: B.1, 3: A.0 where A.0 means channel 0 of Waveform
    object A.

    The following constraints must hold:
     - The durations of all Waveform objects must be equal.
     - The channel mapping must be sane, i.e., no channel of the MultiChannelWaveform must be
        assigned more than one channel of any Waveform object it consists of
    """

    def __init__(self, sub_waveforms: Iterable[Waveform]) -> None:
        """Create a new MultiChannelWaveform instance.

        Requires a list of subwaveforms in the form (Waveform, List(int)) where the list defines
        the channel mapping, i.e., a value y at index x in the list means that channel x of the
        subwaveform will be mapped to channel y of this MultiChannelWaveform object.

        Args:
            sub_waveforms (Iterable( Waveform )): The list of sub waveforms of this
                MultiChannelWaveform
        Raises:
            ValueError, if a channel mapping is out of bounds of the channels defined by this
                MultiChannelWaveform
            ValueError, if several subwaveform channels are assigned to a single channel of this
                MultiChannelWaveform
            ValueError, if subwaveforms have inconsistent durations
        """
        super().__init__()
        if not sub_waveforms:
            raise ValueError(
                "MultiChannelWaveform cannot be constructed without channel waveforms."
            )

        # avoid unnecessary multi channel nesting
        def flatten_sub_waveforms(to_flatten):
            for sub_waveform in to_flatten:
                if isinstance(sub_waveform, MultiChannelWaveform):
                    yield from sub_waveform._sub_waveforms
                else:
                    yield sub_waveform

        # sort the waveforms with their defined channels to make compare key reproducible
        def get_sub_waveform_sort_key(waveform):
            return tuple(sorted(tuple('{}_stringified_numeric_channel'.format(ch) if isinstance(ch, int) else ch
                                      for ch in waveform.defined_channels)))

        self._sub_waveforms = tuple(sorted(flatten_sub_waveforms(sub_waveforms),
                                           key=get_sub_waveform_sort_key))

        self.__defined_channels = set()
        for waveform in self._sub_waveforms:
            if waveform.defined_channels & self.__defined_channels:
                raise ValueError('Channel may not be defined in multiple waveforms',
                                 waveform.defined_channels & self.__defined_channels)
            self.__defined_channels |= waveform.defined_channels

        if not all(isclose(waveform.duration, self._sub_waveforms[0].duration) for waveform in self._sub_waveforms[1:]):
            # meaningful error message:
            durations = {}

            for waveform in self._sub_waveforms:
                for duration, channels in durations.items():
                    if isclose(waveform.duration, duration):
                        channels.update(waveform.defined_channels)
                        break
                else:
                    durations[waveform.duration] = set(waveform.defined_channels)

            raise ValueError(
                "MultiChannelWaveform cannot be constructed from channel waveforms of different durations.",
                durations
            )

    @property
    def duration(self) -> TimeType:
        return self._sub_waveforms[0].duration

    def __getitem__(self, key: ChannelID) -> Waveform:
        for waveform in self._sub_waveforms:
            if key in waveform.defined_channels:
                return waveform
        raise KeyError('Unknown channel ID: {}'.format(key), key)

    @property
    def defined_channels(self) -> Set[ChannelID]:
        return self.__defined_channels

    @property
    def compare_key(self) -> Any:
        # sort with channels
        return self._sub_waveforms

    def unsafe_sample(self,
                      channel: ChannelID,
                      sample_times: np.ndarray,
                      output_array: Union[np.ndarray, None] = None) -> np.ndarray:
        return self[channel].unsafe_sample(channel, sample_times, output_array)

    def unsafe_get_subset_for_channels(self, channels: AbstractSet[ChannelID]) -> 'Waveform':
        relevant_sub_waveforms = tuple(swf for swf in self._sub_waveforms if swf.defined_channels & channels)
        if len(relevant_sub_waveforms) == 1:
            return relevant_sub_waveforms[0].get_subset_for_channels(channels)
        elif len(relevant_sub_waveforms) > 1:
            return MultiChannelWaveform(
                sub_waveform.get_subset_for_channels(channels & sub_waveform.defined_channels)
                for sub_waveform in relevant_sub_waveforms)
        else:
            raise KeyError('Unknown channels: {}'.format(channels))


class RepetitionWaveform(Waveform):
    """This class allows putting multiple PulseTemplate together in one waveform on the hardware."""

    def __init__(self, body: Waveform, repetition_count: int):
        self._body = body
        self._repetition_count = checked_int_cast(repetition_count)
        if repetition_count < 1 or not isinstance(repetition_count, int):
            raise ValueError('Repetition count must be an integer >0')

    @property
    def defined_channels(self) -> Set[ChannelID]:
        return self._body.defined_channels

    def unsafe_sample(self,
                      channel: ChannelID,
                      sample_times: np.ndarray,
                      output_array: Union[np.ndarray, None] = None) -> np.ndarray:
        if output_array is None:
            output_array = np.empty_like(sample_times)
        body_duration = self._body.duration
        time = 0
        for _ in range(self._repetition_count):
            end = time + body_duration
            indices = slice(*np.searchsorted(sample_times, (float(time), float(end)), 'left'))
            self._body.unsafe_sample(channel=channel,
                                     sample_times=sample_times[indices] - time,
                                     output_array=output_array[indices])
            time = end
        return output_array

    @property
    def compare_key(self) -> Tuple[Any, int]:
        return self._body.compare_key, self._repetition_count

    @property
    def duration(self) -> TimeType:
        return self._body.duration * self._repetition_count

    def unsafe_get_subset_for_channels(self, channels: AbstractSet[ChannelID]) -> 'RepetitionWaveform':
        return RepetitionWaveform(body=self._body.unsafe_get_subset_for_channels(channels),
                                  repetition_count=self._repetition_count)


class TransformingWaveform(Waveform):
    def __init__(self, inner_waveform: Waveform, transformation: Transformation):
        """"""
        self._inner_waveform = inner_waveform
        self._transformation = transformation

        # cache data of inner channels based identified and invalidated by the sample times
        self._cached_data = None
        self._cached_times = lambda: None

    @property
    def inner_waveform(self) -> Waveform:
        return self._inner_waveform

    @property
    def transformation(self) -> Transformation:
        return self._transformation

    @property
    def defined_channels(self) -> Set[ChannelID]:
        return self.transformation.get_output_channels(self.inner_waveform.defined_channels)

    @property
    def compare_key(self) -> Tuple[Waveform, Transformation]:
        return self.inner_waveform, self.transformation

    @property
    def duration(self) -> TimeType:
        return self.inner_waveform.duration

    def unsafe_get_subset_for_channels(self, channels: Set[ChannelID]) -> 'SubsetWaveform':
        return SubsetWaveform(self, channel_subset=channels)

    def unsafe_sample(self,
                      channel: ChannelID,
                      sample_times: np.ndarray,
                      output_array: Union[np.ndarray, None] = None) -> np.ndarray:
        if self._cached_times() is not sample_times:
            self._cached_data = dict()
            self._cached_times = ref(sample_times)

        if channel not in self._cached_data:

            inner_channels = self.transformation.get_input_channels({channel})

            inner_data = {inner_channel: self.inner_waveform.unsafe_sample(inner_channel, sample_times)
                          for inner_channel in inner_channels}

            outer_data = self.transformation(sample_times, inner_data)
            self._cached_data.update(outer_data)

        if output_array is None:
            output_array = self._cached_data[channel]
        else:
            output_array[:] = self._cached_data[channel]

        return output_array


class SubsetWaveform(Waveform):
    def __init__(self, inner_waveform: Waveform, channel_subset: Set[ChannelID]):
        self._inner_waveform = inner_waveform
        self._channel_subset = frozenset(channel_subset)

    @property
    def inner_waveform(self) -> Waveform:
        return self._inner_waveform

    @property
    def defined_channels(self) -> FrozenSet[ChannelID]:
        return self._channel_subset

    @property
    def duration(self) -> TimeType:
        return self.inner_waveform.duration

    @property
    def compare_key(self) -> Tuple[frozenset, Waveform]:
        return self.defined_channels, self.inner_waveform

    def unsafe_get_subset_for_channels(self, channels: Set[ChannelID]) -> Waveform:
        return self.inner_waveform.get_subset_for_channels(channels)

    def unsafe_sample(self,
                      channel: ChannelID,
                      sample_times: np.ndarray,
                      output_array: Union[np.ndarray, None] = None) -> np.ndarray:
        return self.inner_waveform.unsafe_sample(channel, sample_times, output_array)


class ArithmeticWaveform(Waveform):
    """Channels only present in one waveform have the operations neutral element on the other."""

    numpy_operator_map = {'+': np.add,
                          '-': np.subtract}
    operator_map = {'+': operator.add,
                    '-': operator.sub}

    rhs_only_map = {'+': operator.pos,
                    '-': operator.neg}
    numpy_rhs_only_map = {'+': np.positive,
                          '-': np.negative}

    def __init__(self,
                 lhs: Waveform,
                 arithmetic_operator: str,
                 rhs: Waveform):
        super().__init__()
        self._lhs = lhs
        self._rhs = rhs
        self._arithmetic_operator = arithmetic_operator

        assert np.isclose(float(self._lhs.duration), float(self._rhs.duration))
        assert arithmetic_operator in self.operator_map

    @property
    def lhs(self) -> Waveform:
        return self._lhs

    @property
    def rhs(self) -> Waveform:
        return self._rhs

    @property
    def arithmetic_operator(self) -> str:
        return self._arithmetic_operator

    @property
    def duration(self) -> TimeType:
        return self._lhs.duration

    @property
    def defined_channels(self) -> Set[ChannelID]:
        return set.union(self._lhs.defined_channels, self._rhs.defined_channels)

    def unsafe_sample(self,
                      channel: ChannelID,
                      sample_times: np.ndarray,
                      output_array: Union[np.ndarray, None] = None) -> np.ndarray:
        if channel in self._lhs.defined_channels:
            lhs = self._lhs.unsafe_sample(channel=channel, sample_times=sample_times, output_array=output_array)
        else:
            lhs = None

        if channel in self._rhs.defined_channels:
            rhs = self._rhs.unsafe_sample(channel=channel, sample_times=sample_times,
                                          output_array=None if lhs is not None else output_array)
        else:
            rhs = None

        if rhs is not None and lhs is not None:
            arithmetic_operator = self.numpy_operator_map[self._arithmetic_operator]
            if output_array is None:
                output_array = lhs
            return arithmetic_operator(lhs, rhs, out=output_array)

        else:
            if lhs is None:
                assert rhs is not None, "channel %r not in defined channels (internal bug)" % channel
                return self.numpy_rhs_only_map[self._arithmetic_operator](rhs, out=output_array)
            else:
                return lhs

    def unsafe_get_subset_for_channels(self, channels: Set[ChannelID]) -> Waveform:
        # TODO: optimization possible
        return SubsetWaveform(self, channels)

    @property
    def compare_key(self) -> Tuple[str, Waveform, Waveform]:
        return self._arithmetic_operator, self._lhs, self._rhs


class FunctorWaveform(Waveform):
    """Apply a channel wise functor that works inplace to all results"""

    def __init__(self, inner_waveform: Waveform, functor: Mapping[ChannelID, 'Callable']):
        self._inner_waveform = inner_waveform
        self._functor = dict(functor.items())

        assert set(functor.keys()) == inner_waveform.defined_channels, ("There is no default identity mapping (yet)."
                                                                        "File an issue on github if you need it.")

    @property
    def duration(self) -> TimeType:
        return self._inner_waveform.duration

    @property
    def defined_channels(self) -> Set[ChannelID]:
        return self._inner_waveform.defined_channels

    def unsafe_sample(self,
                      channel: ChannelID,
                      sample_times: np.ndarray,
                      output_array: Union[np.ndarray, None] = None) -> np.ndarray:
        return self._functor[channel](self._inner_waveform.unsafe_sample(channel, sample_times, output_array))

    def unsafe_get_subset_for_channels(self, channels: Set[ChannelID]) -> Waveform:
        return SubsetWaveform(self, channels)

    @property
    def compare_key(self) -> Tuple[Waveform, FrozenSet]:
        return self._inner_waveform, frozenset(self._functor.items())<|MERGE_RESOLUTION|>--- conflicted
+++ resolved
@@ -20,14 +20,11 @@
 from qupulse.comparable import Comparable
 from qupulse.expressions import ExpressionScalar
 from qupulse.pulses.interpolation import InterpolationStrategy
-<<<<<<< HEAD
+from qupulse.utils import checked_int_cast, isclose
+from qupulse.utils.types import TimeType, time_from_float
 from qupulse._program.transformation import Transformation
 from qupulse.utils import pairwise
 
-=======
-from qupulse.utils import checked_int_cast, isclose
-from qupulse.utils.types import TimeType, time_from_float
->>>>>>> 2d6db68c
 
 __all__ = ["Waveform", "TableWaveform", "TableWaveformEntry", "FunctionWaveform", "SequenceWaveform",
            "MultiChannelWaveform", "RepetitionWaveform", "TransformingWaveform", "ArithmeticWaveform"]
@@ -260,9 +257,9 @@
 
 
 class ConstantWaveform(Waveform):
-    
+
     _is_constant_waveform = True
-    
+
     def __init__(self, duration: float, amplitude: Any, channel: ChannelID):
         """ Create a qupulse waveform corresponding to a ConstantPulseTemplate """
         self._duration = duration
@@ -349,7 +346,6 @@
 
 class SequenceWaveform(Waveform):
     """This class allows putting multiple PulseTemplate together in one waveform on the hardware."""
-
     def __init__(self, sub_waveforms: Iterable[Waveform]):
         """
 
