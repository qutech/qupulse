from pathlib import Path
import functools
from typing import Tuple, Set, Callable, Optional, Mapping, Generator, Union, Dict, Any, NamedTuple
from enum import Enum
import weakref
import logging
import warnings
import pathlib
import hashlib
import argparse
import re

try:
    import zhinst.ziPython
    import zhinst.utils
except ImportError:
    warnings.warn('Zurich Instruments LabOne python API is distributed via the Python Package Index. Install with pip.')
    raise

import time

from qupulse.utils.types import ChannelID, TimeType, time_from_float
from qupulse._program._loop import Loop, make_compatible
from qupulse._program.seqc import HDAWGProgramManager, UserRegister, WaveformFileSystem
from qupulse.hardware.awgs.base import AWG, ChannelNotFoundException, AWGAmplitudeOffsetHandling
from qupulse.pulses.parameters import ConstantParameter


logger = logging.getLogger('qupulse.hdawg')


def valid_channel(function_object):
    """Check if channel is a valid AWG channels. Expects channel to be 2nd argument after self."""
    @functools.wraps(function_object)
    def valid_fn(*args, **kwargs):
        if len(args) < 2:
            raise HDAWGTypeError('Channel is an required argument.')
        channel = args[1]  # Expect channel to be second positional argument after self.
        if channel not in range(1, 9):
            raise ChannelNotFoundException(channel)
        value = function_object(*args, **kwargs)
        return value
    return valid_fn


class HDAWGRepresentation:
    """HDAWGRepresentation represents an HDAWG8 instruments and manages a LabOne data server api session. A data server
    must be running and the device be discoverable. Channels are per default grouped into pairs."""

    _MarkerState = NamedTuple("_MarkerState", [('idle', 'HDAWGTriggerOutSource'),
                                               ('playback', 'HDAWGTriggerOutSource')])

    def __init__(self, device_serial: str = None,
                 device_interface: str = '1GbE',
                 data_server_addr: str = 'localhost',
                 data_server_port: int = 8004,
                 api_level_number: int = 6,
                 reset: bool = False,
                 timeout: float = 20,
                 grouping: 'HDAWGChannelGrouping' = None) -> None:
        """
        :param device_serial:     Device serial that uniquely identifies this device to the LabOne data server
        :param device_interface:  Either '1GbE' for ethernet or 'USB'
        :param data_server_addr:  Data server address. Must be already running. Default: localhost
        :param data_server_port:  Data server port. Default: 8004 for HDAWG, MF and UHF devices
        :param api_level_number:  Version of API to use for the session, higher number, newer. Default: 6 most recent
        :param reset:             Reset device before initialization
        :param timeout:           Timeout in seconds for uploading
        """
        # TODO: lookup method to find channel count
        n_channels = 8

        self._api_session = zhinst.ziPython.ziDAQServer(data_server_addr, data_server_port, api_level_number)
        assert zhinst.utils.api_server_version_check(self.api_session)  # Check equal data server and api version.
        self.api_session.connectDevice(device_serial, device_interface)
        self.default_timeout = timeout
        self._dev_ser = device_serial

        if reset:
            # Create a base configuration: Disable all available outputs, awgs, demods, scopes,...
            zhinst.utils.disable_everything(self.api_session, self.serial)

        self._initialize()

        waveform_path = pathlib.Path(self.api_session.awgModule().getString('directory'), 'awg', 'waves')
        self._waveform_file_system = WaveformFileSystem(waveform_path)
        self._channel_groups: Dict[HDAWGChannelGrouping, Tuple[HDAWGChannelGroup, ...]] = {}
        self._marker_state = [self._MarkerState(HDAWGTriggerOutSource.OUT_1_MARK_1,
                                                HDAWGTriggerOutSource.OUT_1_MARK_2)] * n_channels

        for grouping in HDAWGChannelGrouping:
            group_size = grouping.group_size()
            groups = []
            for group_idx in range(n_channels // group_size):
                groups.append(HDAWGChannelGroup(group_idx, group_size,
                                                identifier=self.group_name(group_idx, group_size),
                                                timeout=self.default_timeout))
            self._channel_groups[grouping] = tuple(groups)

        if grouping is None:
            grouping = self.channel_grouping
        # activates channel groups
        self.channel_grouping = grouping

    @property
    def waveform_file_system(self) -> WaveformFileSystem:
        return self._waveform_file_system

    @property
    def channel_tuples(self) -> Tuple['HDAWGChannelGroup', ...]:
        return self._channel_groups[self.channel_grouping]

    @property
    def channel_pair_AB(self) -> 'HDAWGChannelGroup':
        return self._channel_groups[HDAWGChannelGrouping.CHAN_GROUP_4x2][0]

    @property
    def channel_pair_CD(self) -> 'HDAWGChannelGroup':
        return self._channel_groups[HDAWGChannelGrouping.CHAN_GROUP_4x2][1]

    @property
    def channel_pair_EF(self) -> 'HDAWGChannelGroup':
        return self._channel_groups[HDAWGChannelGrouping.CHAN_GROUP_4x2][2]

    @property
    def channel_pair_GH(self) -> 'HDAWGChannelGroup':
        return self._channel_groups[HDAWGChannelGrouping.CHAN_GROUP_4x2][3]

    @property
    def api_session(self) -> zhinst.ziPython.ziDAQServer:
        return self._api_session

    @property
    def serial(self) -> str:
        return self._dev_ser

<<<<<<< HEAD
    def _default_settings(self) -> Dict[str, Any]:
        """Set parameters that might be changed by the user to some sensible default"""
        return {
            f'/{self.serial}/awgs/*/time': 0,  # Maximum sampling rate.
            f'/{self.serial}/sigouts/*/range': HDAWGVoltageRange.RNG_1V.value,
            f'/{self.serial}/awgs/*/outputs/*/amplitude': 0,
            f'/{self.serial}/awgs/*/outputs/*/modulation/mode': HDAWGModulationMode.OFF.value,
            f'/{self.serial}/awgs/*/userregs/*': 0,
        }

    def _required_settings(self) -> Dict[str, Any]:
        """Settings that are required for this driver to work properly"""
        return {
            f'/{self.serial}/awgs/*/userregs/*': 0,  # Reset all user registers to 0.
            f'/{self.serial}/awgs/*/single': 1  # Single execution mode of sequence.
        }

    def _mark_source_setting(self, marker_idx: int, source: 'HDAWGTriggerOutSource') -> (str, Any):
        assert marker_idx in range(8)
        if isinstance(source, str):
            source = getattr(HDAWGTriggerOutSource, source.upper())
        elif isinstance(source, int):
            source = HDAWGTriggerOutSource(source)
        return f'/{self.serial}/triggers/out/{marker_idx}/source', source.value

    def set_mark_source(self, marker_idx: int, source: 'HDAWGTriggerOutSource'):
        self.api_session.setInt(*self._mark_source_setting(marker_idx, source))

    def _initialize(self, force_defaults=False) -> None:
        settings = self._required_settings()
        if force_defaults:
            settings.update(self._default_settings())

        self.api_session.set()

        settings = []
        settings.append(['/{}/awgs/*/userregs/*'.format(self.serial), 0])  # Reset all user registers to 0.
        settings.append(['/{}/awgs/*/single'.format(self.serial), 1])  # Single execution mode of sequence.
=======
    def _initialize(self) -> None:
        settings = [(f'/{self.serial}/awgs/*/userregs/*', 0),  # Reset all user registers to 0.
                    (f'/{self.serial}/*/single', 1)]  # Single execution mode of sequence.
>>>>>>> 637797c4
        for ch in range(0, 8):  # Route marker 1 signal for each channel to marker output.
            if ch % 2 == 0:
                output = HDAWGTriggerOutSource.OUT_1_MARK_1.value
            else:
                output = HDAWGTriggerOutSource.OUT_1_MARK_2.value
            settings.append(['/{}/triggers/out/{}/source'.format(self.serial, ch), output])

        self.api_session.set(settings)
        self.api_session.sync()  # Global sync: Ensure settings have taken effect on the device.

    def reset(self) -> None:
        zhinst.utils.disable_everything(self.api_session, self.serial)
        self._initialize()
<<<<<<< HEAD
        for channel_tuple in self.channel_tuples:
            channel_tuple.clear()
=======
        for tuple in self.channel_tuples:
            tuple.clear()
        self.api_session.set([
            (f'/{self.serial}/awgs/*/time', 0),
            (f'/{self.serial}/sigouts/*/range', HDAWGVoltageRange.RNG_1V.value),
            (f'/{self.serial}/awgs/*/outputs/*/amplitude', 1.0),
            (f'/{self.serial}/outputs/*/modulation/mode', HDAWGModulationMode.OFF.value),
        ])

        # marker outputs
        marker_settings = []
        for ch in range(0, 8):  # Route marker 1 signal for each channel to marker output.
            if ch % 2 == 0:
                output = HDAWGTriggerOutSource.OUT_1_MARK_1.value
            else:
                output = HDAWGTriggerOutSource.OUT_1_MARK_2.value
            marker_settings.append([f'/{self.serial}/triggers/out/{ch}/source', output])
        self.api_session.set(marker_settings)
        self.api_session.sync()
>>>>>>> 637797c4

    def group_name(self, group_idx, group_size) -> str:
        return str(self.serial) + '_' + 'ABCDEFGH'[group_idx*group_size:][:group_size]

    def _get_groups(self, grouping: 'HDAWGChannelGrouping') -> Tuple['HDAWGChannelGroup', ...]:
        return self._channel_groups[grouping]

    @property
    def channel_grouping(self) -> 'HDAWGChannelGrouping':
        grouping = self.api_session.getInt(f'/{self.serial}/SYSTEM/AWG/CHANNELGROUPING')
        return HDAWGChannelGrouping(grouping)

    @channel_grouping.setter
    def channel_grouping(self, channel_grouping: 'HDAWGChannelGrouping'):
        # ipython reload ...
        if not type(channel_grouping).__name__ == 'HDAWGChannelGrouping':
            raise HDAWGTypeError('Channel grouping must be an enum of type "HDAWGChannelGrouping" to avoid confusions '
                                 'between enum value and group size.')
        old_channel_grouping = self.channel_grouping
        if old_channel_grouping != channel_grouping:
            self.api_session.setInt(f'/{self.serial}/AWGS/*/ENABLE', 0)
            self.api_session.setInt(f'/{self.serial}/SYSTEM/AWG/CHANNELGROUPING', channel_grouping.value)
            # disable old groups
            for group in self._get_groups(old_channel_grouping):
                group.disconnect_group()

        for group in self._get_groups(channel_grouping):
            if not group.is_connected():
                group.connect_group(self)

    @valid_channel
    def offset(self, channel: int, voltage: float = None) -> float:
        """Query channel offset voltage and optionally set it."""
        node_path = '/{}/sigouts/{:d}/offset'.format(self.serial, channel-1)
        if voltage is not None:
            self.api_session.setDouble(node_path, voltage)
            self.api_session.sync()  # Global sync: Ensure settings have taken effect on the device.
        return self.api_session.getDouble(node_path)

    @valid_channel
    def range(self, channel: int, voltage: float = None) -> float:
        """Query channel voltage range and optionally set it. The instruments selects the next higher available range.
        This is the one-sided range Vp. Total range: -Vp...Vp"""
        node_path = '/{}/sigouts/{:d}/range'.format(self.serial, channel-1)
        if voltage is not None:
            self.api_session.setDouble(node_path, voltage)
            self.api_session.sync()  # Global sync: Ensure settings have taken effect on the device.
        return self.api_session.getDouble(node_path)

    @valid_channel
    def output(self, channel: int, status: bool = None) -> bool:
        """Query channel signal output status (enabled/disabled) and optionally set it. Corresponds to front LED."""
        node_path = '/{}/sigouts/{:d}/on'.format(self.serial, channel-1)
        if status is not None:
            self.api_session.setInt(node_path, int(status))
            self.api_session.sync()  # Global sync: Ensure settings have taken effect on the device.
        return bool(self.api_session.getInt(node_path))

    def get_status_table(self):
        """Return node tree of instrument with all important settings, as well as each channel group as tuple."""
        return (self.api_session.get('/{}/*'.format(self.serial)),
                self.channel_pair_AB.awg_module.get('awgModule/*'),
                self.channel_pair_CD.awg_module.get('awgModule/*'),
                self.channel_pair_EF.awg_module.get('awgModule/*'),
                self.channel_pair_GH.awg_module.get('awgModule/*'))


class HDAWGTriggerOutSource(Enum):
    """Assign a signal to a marker output. This is per AWG Core."""
    AWG_TRIG_1 = 0  # Trigger output assigned to AWG trigger 1, controlled by AWG sequencer commands.
    AWG_TRIG_2 = 1  # Trigger output assigned to AWG trigger 2, controlled by AWG sequencer commands.
    AWG_TRIG_3 = 2  # Trigger output assigned to AWG trigger 3, controlled by AWG sequencer commands.
    AWG_TRIG_4 = 3  # Trigger output assigned to AWG trigger 4, controlled by AWG sequencer commands.
    OUT_1_MARK_1 = 4  # Trigger output assigned to output 1 marker 1.
    OUT_1_MARK_2 = 5  # Trigger output assigned to output 1 marker 2.
    OUT_2_MARK_1 = 6  # Trigger output assigned to output 2 marker 1.
    OUT_2_MARK_2 = 7  # Trigger output assigned to output 2 marker 2.
    TRIG_IN_1 = 8  # Trigger output assigned to trigger inout 1.
    TRIG_IN_2 = 9  # Trigger output assigned to trigger inout 2.
    TRIG_IN_3 = 10  # Trigger output assigned to trigger inout 3.
    TRIG_IN_4 = 11  # Trigger output assigned to trigger inout 4.
    TRIG_IN_5 = 12  # Trigger output assigned to trigger inout 5.
    TRIG_IN_6 = 13  # Trigger output assigned to trigger inout 6.
    TRIG_IN_7 = 14  # Trigger output assigned to trigger inout 7.
    TRIG_IN_8 = 15  # Trigger output assigned to trigger inout 8.
    HIGH = 17  # Trigger output is set to high.
    LOW = 18  # Trigger output is set to low.


class HDAWGChannelGrouping(Enum):
    """How many independent sequencers should run on the AWG and how the outputs should be grouped by sequencer."""
    CHAN_GROUP_4x2 = 0  # 4x2 with HDAWG8; 2x2 with HDAWG4.  /dev.../awgs/0..3/
    CHAN_GROUP_2x4 = 1  # 2x4 with HDAWG8; 1x4 with HDAWG4.  /dev.../awgs/0 & 2/
    CHAN_GROUP_1x8 = 2  # 1x8 with HDAWG8.                   /dev.../awgs/0/

    def group_size(self) -> int:
        return {
            HDAWGChannelGrouping.CHAN_GROUP_4x2: 2,
            HDAWGChannelGrouping.CHAN_GROUP_2x4: 4,
            HDAWGChannelGrouping.CHAN_GROUP_1x8: 8
        }[self]


class HDAWGVoltageRange(Enum):
    """All available voltage ranges for the HDAWG wave outputs. Define maximum output voltage."""
    RNG_5V = 5
    RNG_4V = 4
    RNG_3V = 3
    RNG_2V = 2
    RNG_1V = 1
    RNG_800mV = 0.8
    RNG_600mV = 0.6
    RNG_400mV = 0.4
    RNG_200mV = 0.2


class HDAWGModulationMode(Enum):
    """Modulation mode of waveform generator."""
    OFF = 0  # AWG output goes directly to signal output.
    SINE_1 = 1  # AWG output multiplied with sine generator signal 0.
    SINE_2 = 2  # AWG output multiplied with sine generator signal 1.
    FG_1 = 3  # AWG output multiplied with function generator signal 0. Requires FG option.
    FG_2 = 4  # AWG output multiplied with function generator signal 1. Requires FG option.
    ADVANCED = 5  # AWG output modulates corresponding sines from modulation carriers.


class HDAWGChannelGroup(AWG):
    """Represents a channel pair of the Zurich Instruments HDAWG as an independent AWG entity.
    It represents a set of channels that have to have(hardware enforced) the same control flow and sample rate.

    It keeps track of the AWG state and manages waveforms and programs on the hardware.
    """

    MIN_WAVEFORM_LEN = 192
    WAVEFORM_LEN_QUANTUM = 16

    def __init__(self,
                 group_idx: int,
                 group_size: int,
                 identifier: str,
                 timeout: float) -> None:
        super().__init__(identifier)
        self._device = None

        assert group_idx in range(4)
        assert group_size in (2, 4, 8)

        self._group_idx = group_idx
        self._group_size = group_size
        self.timeout = timeout

        self._awg_module = None
        self._program_manager = HDAWGProgramManager()
        self._elf_manager = None
        self._required_seqc_source = self._program_manager.to_seqc_program()
        self._uploaded_seqc_source = None
        self._current_program = None  # Currently armed program.
        self._upload_generator = ()

    def _initialize_awg_module(self):
        """Only run once"""
        if self._awg_module:
            self._awg_module.clear()
        self._awg_module = self.device.api_session.awgModule()
        self.awg_module.set('awgModule/device', self.device.serial)
        self.awg_module.set('awgModule/index', self.awg_group_index)
        self.awg_module.execute()
        self._elf_manager = ELFManager(self.awg_module)

    def disconnect_group(self):
        """Disconnect this group from device so groups of another size can be used"""
        if self._awg_module:
            self.awg_module.clear()
        self._device = None

    def connect_group(self, hdawg_device: HDAWGRepresentation):
        """"""
        self.disconnect_group()
        self._device = weakref.proxy(hdawg_device)
        assert self.device.channel_grouping.group_size() == self._group_size, f"{self.device.channel_grouping} != {self._group_size}"
        self._initialize_awg_module()
        # Seems creating AWG module sets SINGLE (single execution mode of sequence) to 0 per default.
        self.device.api_session.setInt('/{}/awgs/{:d}/single'.format(self.device.serial, self.awg_group_index), 1)

    def is_connected(self) -> bool:
        return self._device is not None

    @property
    def num_channels(self) -> int:
        """Number of channels"""
        return self._group_size

    def _channels(self, index_start=1) -> Tuple[int, ...]:
        """1 indexed channel"""
        offset = index_start + self._group_size * self._group_idx
        return tuple(ch + offset for ch in range(self._group_size))

    @property
    def num_markers(self) -> int:
        """Number of marker channels"""
        return 2 * self.num_channels

    def upload(self, name: str,
               program: Loop,
               channels: Tuple[Optional[ChannelID], ...],
               markers: Tuple[Optional[ChannelID], ...],
               voltage_transformation: Tuple[Callable, ...],
               force: bool = False) -> None:
        """Upload a program to the AWG.

        Physically uploads all waveforms required by the program - excluding those already present -
        to the device and sets up playback sequences accordingly.
        This method should be cheap for program already on the device and can therefore be used
        for syncing. Programs that are uploaded should be fast(~1 sec) to arm.

        Args:
            name: A name for the program on the AWG.
            program: The program (a sequence of instructions) to upload.
            channels: Tuple of length num_channels that ChannelIDs of  in the program to use. Position in the list
            corresponds to the AWG channel
            markers: List of channels in the program to use. Position in the List in the list corresponds to
            the AWG channel
            voltage_transformation: transformations applied to the waveforms extracted rom the program. Position
            in the list corresponds to the AWG channel
            force: If a different sequence is already present with the same name, it is
                overwritten if force is set to True. (default = False)

        Known programs are handled in host memory most of the time. Only when uploading the
        device memory is touched at all.

        Returning from setting user register in seqc can take from 50ms to 60 ms. Fluctuates heavily. Not a good way to
        have deterministic behaviour "setUserReg(PROG_SEL, PROG_IDLE);".
        """
        if len(channels) != self.num_channels:
            raise HDAWGValueError('Channel ID not specified')
        if len(markers) != self.num_markers:
            raise HDAWGValueError('Markers not specified')
        if len(voltage_transformation) != self.num_channels:
            raise HDAWGValueError('Wrong number of voltage transformations')

        if name in self.programs and not force:
            raise HDAWGValueError('{} is already known on {}'.format(name, self.identifier))

        # Go to qupulse nanoseconds time base.
        q_sample_rate = self.sample_rate / 10**9

        # Adjust program to fit criteria.
        make_compatible(program,
                        minimal_waveform_length=self.MIN_WAVEFORM_LEN,
                        waveform_quantum=self.WAVEFORM_LEN_QUANTUM,
                        sample_rate=q_sample_rate)

        if self._amplitude_offset_handling == AWGAmplitudeOffsetHandling.IGNORE_OFFSET:
            voltage_offsets = (0.,) * self.num_channels
        elif self._amplitude_offset_handling == AWGAmplitudeOffsetHandling.CONSIDER_OFFSET:
            voltage_offsets = self.offsets()
        else:
            raise ValueError('{} is invalid as AWGAmplitudeOffsetHandling'.format(self._amplitude_offset_handling))

        amplitudes = self.amplitudes()

        if name in self._program_manager.programs:
            self._program_manager.remove(name)

        self._program_manager.add_program(name,
                                          program,
                                          channels=channels,
                                          markers=markers,
                                          voltage_transformations=voltage_transformation,
                                          sample_rate=q_sample_rate,
                                          amplitudes=amplitudes,
                                          offsets=voltage_offsets)

        self._required_seqc_source = self._program_manager.to_seqc_program()
        self._program_manager.waveform_memory.sync_to_file_system(self.device.waveform_file_system)

        # start compiling the source (non-blocking)
        self._start_compile_and_upload()

    def _start_compile_and_upload(self):
        self._upload_generator = self._elf_manager.compile_and_upload(self._required_seqc_source)

    def _wait_for_compile_and_upload(self):
        for state in self._upload_generator:
            logger.debug("wait_for_compile_and_upload: %r", state)
            time.sleep(.1)
        self._uploaded_seqc_source = self._required_seqc_source
        logger.debug("AWG %d: wait_for_compile_and_upload has finished", self.awg_group_index)

    def was_current_program_finished(self) -> bool:
        """Return true if the current program has finished at least once"""
        playback_finished_mask = int(HDAWGProgramManager.Constants.PLAYBACK_FINISHED_MASK, 2)
        return bool(self.user_register(HDAWGProgramManager.Constants.PROG_SEL_REGISTER) & playback_finished_mask)

    def set_volatile_parameters(self, program_name: str, parameters: Mapping[str, ConstantParameter]):
        """Set the values of parameters which were marked as volatile on program creation."""
        new_register_values = self._program_manager.get_register_values_to_update_volatile_parameters(program_name,
                                                                                                      parameters)
        if self._current_program == program_name:
            for register, value in new_register_values.items():
                self.user_register(register, value)

    def remove(self, name: str) -> None:
        """Remove a program from the AWG.

        Also discards all waveforms referenced only by the program identified by name.

        Args:
            name: The name of the program to remove.
        """
        self._program_manager.remove(name)
        self._required_seqc_source = self._program_manager.to_seqc_program()

    def clear(self) -> None:
        """Removes all programs and waveforms from the AWG.

        Caution: This affects all programs and waveforms on the AWG, not only those uploaded using qupulse!
        """
        self._program_manager.clear()
        self._current_program = None
        self._required_seqc_source = self._program_manager.to_seqc_program()
        self._start_compile_and_upload()
        self.arm(None)

    def arm(self, name: Optional[str]) -> None:
        """Load the program 'name' and arm the device for running it. If name is None the awg will "dearm" its current
        program.

        Currently hardware triggering is not implemented. The HDAWGProgramManager needs to emit code that calls
        `waitDigTrigger` to do that.
        """
        if self._required_seqc_source != self._uploaded_seqc_source:
            self._wait_for_compile_and_upload()

        self.user_register(self._program_manager.Constants.TRIGGER_REGISTER, 0)

        if name is None:
            self.user_register(self._program_manager.Constants.PROG_SEL_REGISTER,
                               self._program_manager.Constants.PROG_SEL_NONE)
            self._current_program = None
        else:
            if name not in self.programs:
                raise HDAWGValueError('{} is unknown on {}'.format(name, self.identifier))
            self._current_program = name

            # set the registers of initial repetition counts
            for register, value in self._program_manager.get_register_values(name).items():
                assert register not in (self._program_manager.Constants.PROG_SEL_REGISTER,
                                        self._program_manager.Constants.TRIGGER_REGISTER)
                self.user_register(register, value)

            self.user_register(self._program_manager.Constants.PROG_SEL_REGISTER,
                               self._program_manager.name_to_index(name) | int(self._program_manager.Constants.NO_RESET_MASK, 2))

        # this is a workaround for problems in the past and should be re-thought in case of a re-write
        for ch_pair in self.device.channel_tuples:
            ch_pair._wait_for_compile_and_upload()
        self.enable(True)

    def run_current_program(self) -> None:
        """Run armed program."""
        if self._current_program is not None:
            if self._current_program not in self.programs:
                raise HDAWGValueError('{} is unknown on {}'.format(self._current_program, self.identifier))
            if not self.enable():
                self.enable(True)
            self.user_register(self._program_manager.Constants.TRIGGER_REGISTER,
                               int(self._program_manager.Constants.TRIGGER_RESET_MASK, 2))
        else:
            raise HDAWGRuntimeError('No program active')

    @property
    def programs(self) -> Set[str]:
        """The set of program names that can currently be executed on the hardware AWG."""
        return set(self._program_manager.programs.keys())

    @property
    def sample_rate(self) -> TimeType:
        """The default sample rate of the AWG channel group."""
        node_path = '/{}/awgs/{}/time'.format(self.device.serial, self.awg_group_index)
        sample_rate_num = self.device.api_session.getInt(node_path)
        node_path = '/{}/system/clocks/sampleclock/freq'.format(self.device.serial)
        sample_clock = self.device.api_session.getDouble(node_path)

        """Calculate exact rational number based on (sample_clock Sa/s) / 2^sample_rate_num. Otherwise numerical
        imprecision will give rise to errors for very long pulses. fractions.Fraction does not accept floating point
        numerator, which sample_clock could potentially be."""
        return time_from_float(sample_clock) / 2 ** sample_rate_num

    @property
    def awg_group_index(self) -> int:
        """AWG node group index assuming 4x2 channel grouping. Then 0...3 will give appropriate index of group."""
        return self._group_idx

    @property
    def device(self) -> HDAWGRepresentation:
        """Reference to HDAWG representation."""
        if self._device is None:
            raise HDAWGValueError('Channel group is currently not connected')
        return self._device

    @property
    def awg_module(self) -> zhinst.ziPython.AwgModule:
        """Each AWG channel group has its own awg module to manage program compilation and upload."""
        if self._awg_module is None:
            raise HDAWGValueError('Channel group is not connected and was never initialized')
        return self._awg_module

    @property
    def user_directory(self) -> str:
        """LabOne user directory with subdirectories: "awg/src" (seqc sourcefiles), "awg/elf" (compiled AWG binaries),
        "awag/waves" (user defined csv waveforms)."""
        return self.awg_module.getString('awgModule/directory')

    def enable(self, status: bool = None) -> bool:
        """Start the AWG sequencer."""
        # There is also 'awgModule/awg/enable', which seems to have the same functionality.
        node_path = '/{}/awgs/{:d}/enable'.format(self.device.serial, self.awg_group_index)
        if status is not None:
            self.device.api_session.setInt(node_path, int(status))
            self.device.api_session.sync()  # Global sync: Ensure settings have taken effect on the device.
        return bool(self.device.api_session.getInt(node_path))

    def user_register(self, reg: UserRegister, value: int = None) -> int:
        """Query user registers (1-16) and optionally set it.

        Args:
            reg: User register. If it is an int, a warning is raised and it is interpreted as a one based index
            value: Value to set

        Returns:
            User Register value after setting it
        """
        if isinstance(reg, int):
            warnings.warn("User register is not a UserRegister instance. It is interpreted as one based index.")
            reg = UserRegister(one_based_value=reg)

        if reg.to_web_interface() not in range(1, 17):
            raise HDAWGValueError('{reg:repr} not a valid (1-16) register.'.format(reg=reg))

        node_path = '/{}/awgs/{:d}/userregs/{:labone}'.format(self.device.serial, self.awg_group_index, reg)
        if value is not None:
            self.device.api_session.setInt(node_path, value)
            self.device.api_session.sync()  # Global sync: Ensure settings have taken effect on the device.
        return self.device.api_session.getInt(node_path)

    def _amplitude_scales(self) -> Tuple[float, ...]:
        """not affected by grouping"""
        return tuple(self.device.api_session.getDouble(f'/{self.device.serial}/awgs/{ch // 2:d}/outputs/{ch % 2:d}/amplitude')
                     for ch in self._channels(index_start=0))

    def amplitudes(self) -> Tuple[float, ...]:
        """Query AWG channel amplitude value (not peak to peak).

        From manual:
        The final signal amplitude is given by the product of the full scale
        output range of 1 V[in this example], the dimensionless amplitude
        scaling factor 1.0, and the actual dimensionless signal amplitude
        stored in the waveform memory."""
        amplitudes = []

        for ch, zi_amplitude in zip(self._channels(), self._amplitude_scales()):
            zi_range = self.device.range(ch)
            amplitudes.append(zi_amplitude * zi_range / 2)
        return tuple(amplitudes)

    def offsets(self) -> Tuple[float, ...]:
        return tuple(map(self.device.offset, self._channels()))


class ELFManager:
    class AWGModule:
        def __init__(self, awg_module: zhinst.ziPython.AwgModule):
            """Provide an easily mockable interface to the zhinst AwgModule object"""
            self._module = awg_module

        @property
        def src_dir(self) -> pathlib.Path:
            return pathlib.Path(self._module.getString('directory'), 'awg', 'src')

        @property
        def elf_dir(self) -> pathlib.Path:
            return pathlib.Path(self._module.getString('directory'), 'awg', 'elf')

        @property
        def compiler_start(self) -> bool:
            """True if the compiler is running"""
            return self._module.getInt('compiler/start') == 1

        @compiler_start.setter
        def compiler_start(self, value: bool):
            """Set true to start the compiler"""
            self._module.set('compiler/start', value)

        @property
        def compiler_status(self) -> Tuple[int, str]:
            return self._module.getInt('compiler/status'), self._module.getString('compiler/statusstring')

        @property
        def compiler_source_file(self) -> str:
            return self._module.getString('compiler/sourcefile')

        @compiler_source_file.setter
        def compiler_source_file(self, source_file: str):
            self._module.set('compiler/sourcefile', source_file)

        @property
        def compiler_upload(self) -> bool:
            """auto upload after compiling"""
            return self._module.getInt('compiler/upload') == 1

        @compiler_upload.setter
        def compiler_upload(self, value: bool):
            self._module.set('compiler/upload', value)

        @property
        def elf_file(self) -> str:
            return self._module.getString('elf/file')

        @elf_file.setter
        def elf_file(self, elf_file: str):
            self._module.set('elf/file', elf_file)

        @property
        def elf_upload(self) -> bool:
            return bool(self._module.getInt('elf/upload'))

        @elf_upload.setter
        def elf_upload(self, value: bool):
            self._module.set('elf/upload', value)

        @property
        def elf_status(self) -> Tuple[int, float]:
            return self._module.getInt('elf/status'), self._module.getDouble('progress')

        @property
        def index(self) -> int:
            return self._module.getInt('index')

    def __init__(self, awg_module: zhinst.ziPython.AwgModule):
        """This class organizes compiling and uploading of compiled programs. The source code file is named based on the
        code hash to cache compilation results. This requires that the waveform names are unique.

        The compilation and upload itself are done asynchronously by zhinst.ziPython. To avoid spawning a useless
        thread for updating the status the method :py:meth:`~ELFManager.compile_and_upload` returns a generator which
        talks to the undelying library when needed."""
        self.awg_module = self.AWGModule(awg_module)

        # automatically upload after successful compilation
        self.awg_module.compiler_upload = True

        self._compile_job = None  # type: Optional[Union[str, Tuple[str, int, str]]]
        self._upload_job = None  # type: Optional[Union[Tuple[str, float], Tuple[str, int]]]

    def clear(self):
        """Deletes all files with a SHA512 hash name"""
        src_regex = re.compile(r'[a-z0-9]{128}\.seqc')
        elf_regex = re.compile(r'[a-z0-9]{128}\.elf')

        for p in self.awg_module.src_dir.iterdir():
            if src_regex.match(p.name):
                p.unlink()

        for p in self.awg_module.elf_dir.iterdir():
            if elf_regex.match(p.name):
                p.unlink()

    @staticmethod
    def _source_hash(source_string: str) -> str:
        """Calulate the SHA512 hash of the given source.

        Args:
            source_string: seqc source code

        Returns:
            hex representation of SHA512 `source_string` hash
        """
        # use utf-16 because str is UTF16 on most relevant machines (Windows)
        return hashlib.sha512(bytes(source_string, 'utf-16')).hexdigest()

    def _update_compile_job_status(self):
        """Store current compile status in self._compile_job."""
        compiler_start = self.awg_module.compiler_start
        if self._compile_job is None:
            assert compiler_start == 0

        elif isinstance(self._compile_job, str):
            if compiler_start:
                # compilation is running
                pass

            else:
                compiler_status, status_string = self.awg_module.compiler_status
                assert compiler_status in (-1, 0, 1, 2)
                if compiler_status == -1:
                    raise RuntimeError('Compile job is set but no compilation is running', status_string)
                elif compiler_status == 2:
                    logger.warning("AWG %d: Compilation finished with warning: %s", self.awg_module.index, status_string)
                self._compile_job = (self._compile_job, compiler_status, status_string)

    def _start_compile_job(self, source_file):
        logger.debug("Starting compilation of %r", source_file)
        self._update_compile_job_status()
        assert not isinstance(self._compile_job, str)
        self.awg_module.compiler_source_file = source_file
        self.awg_module.compiler_start = True
        self._compile_job = source_file
        logger.debug("AWG %d: Compilation of %r started", self.awg_module.index, source_file)

    def _compile(self, source_file) -> Generator[str, str, None]:
        self._start_compile_job(source_file)

        while True:
            self._update_compile_job_status()
            if not isinstance(self._compile_job, str):
                # finished compiling
                logger.debug("AWG %d: Compilation of %r finished", self.awg_module.index, source_file)
                break
            cmd = yield 'compiling'
            if cmd is None:
                logger.debug('No command received during compiling')
            elif cmd == 'abort':
                raise NotImplementedError('clean abort not implemented')
            else:
                raise HDAWGValueError('Unknown command', cmd)

        _, status_int, status_str = self._compile_job
        if status_int == 1:
            raise HDAWGRuntimeError('Compilation failed', status_str)
        logger.info("AWG %d: Compilation of %r successful", self.awg_module.index, source_file)

    def _start_elf_upload(self, elf_file):
        logger.debug("Uploading %r", elf_file)
        current_elf = self.awg_module.elf_file
        if current_elf != elf_file:
            logger.info("AWG %d: Overwriting elf file", self.awg_module.index)
            self.awg_module.elf_file = elf_file
            self.awg_module.elf_upload = True
        self._upload_job = (elf_file, None)
        time.sleep(.001)

    def _update_upload_job_status(self):
        elf_upload = self.awg_module.elf_upload
        if self._upload_job is None:
            assert not elf_upload
            return

        elf_file, old_status = self._upload_job
        assert self.awg_module.elf_file == elf_file

        if isinstance(old_status, float) or old_status is None:
            status_int, progress = self.awg_module.elf_status
            if status_int == 2:
                # in progress
                assert elf_upload == 1
                self._upload_job = elf_file, progress
            else:
                # fetch new value here
                self._upload_job = elf_file, status_int

        else:
            logger.debug('AWG %d: _update_upload_job_status called on finished upload', self.awg_module.index)
            assert elf_upload == 0

    def _upload(self, elf_file) -> Generator[str, str, None]:
        self._start_elf_upload(elf_file)

        while True:
            self._update_upload_job_status()
            _, status = self._upload_job
            if isinstance(status, int):
                assert status in (-1, 0, 1)
                if status == 1:
                    raise RuntimeError('ELF upload failed')
                else:
                    break
            else:
                progress = status
                logger.debug('AWG %d: Upload progress is %d%%', self.awg_module.index, progress*100)

                cmd = yield 'uploading @ %d%%' % (100*progress)
                if cmd is None:
                    logger.debug("No command received during upload")
                if cmd == 'abort':
                    # TODO: check if this stops the upload
                    self.awg_module.elf_upload = False
                    raise NotImplementedError('Abort upload not cleanly implemented')
                else:
                    raise HDAWGValueError('Unknown command', cmd)

        # enable auto upload on compilation again
        # TODO: research whether this is necessary
        # self.awg_module.elf_file = ''

    def compile_and_upload(self, source_string: str) -> Generator[str, str, None]:
        """The source code is saved to a file determined by the source hash, compiled and uploaded to the instrument.
        The function returns a generator that yields the current state of the progress. The generator is empty iff the
        upload is complete. An exception is raised if there is an error.

        To abort send 'abort' to the generator.

        Example:
            >>> my_source = 'playWave("my_wave");'
            >>> for state in elf_manager.compile_and_upload(my_source):
            ...     print('Current state:', state)
            ...     time.sleep(1)

        Args:
            source_string: Source code to compile

        Returns:
            Generator object that needs to be consumed
        """
        self._update_compile_job_status()
        if isinstance(self._compile_job, str):
            raise NotImplementedError('cannot upload: compilation in progress')

        source_hash = self._source_hash(source_string)

        seqc_file_name = '%s.seqc' % source_hash
        elf_file_name = '%s.elf' % source_hash

        full_source_name = self.awg_module.src_dir.joinpath(seqc_file_name)
        full_elf_name = self.awg_module.elf_dir.joinpath(elf_file_name)

        if not full_source_name.exists():
            full_source_name.write_text(source_string, 'utf-8')

        # we assume same source == same program here
        if not full_elf_name.exists():
            yield from self._compile(seqc_file_name)
        else:
            # set this so the web interface shows the correct source
            # self.awg_module.compiler_source_file = seqc_file_name
            logger.info('Already compiled. ELF: %r', elf_file_name)

        yield from self._upload(elf_file_name)


class HDAWGException(Exception):
    """Base exception class for HDAWG errors."""
    pass


class HDAWGValueError(HDAWGException, ValueError):
    pass


class HDAWGTypeError(HDAWGException, TypeError):
    pass


class HDAWGRuntimeError(HDAWGException, RuntimeError):
    pass


class HDAWGIOError(HDAWGException, IOError):
    pass


class HDAWGTimeoutError(HDAWGException, TimeoutError):
    pass


class HDAWGCompilationException(HDAWGException):
    def __init__(self, msg):
        self.msg = msg

    def __str__(self) -> str:
        return "Compilation failed: {}".format(self.msg)


class HDAWGUploadException(HDAWGException):
    def __str__(self) -> str:
        return "Upload to the instrument failed."


def get_group_for_channels(hdawg: HDAWGRepresentation, channels: Set[int]) -> HDAWGChannelGroup:
    channels = set(channels)
    assert not channels - set(range(8)), "Channels must be in 0..=7"

    channel_range = range(min(channels) // 2 * 2, (max(channels) + 2) // 2 * 2)
    if len(channel_range) > 4 or len(channel_range) == 4 and channel_range.start == 2:
        c = (HDAWGChannelGrouping.CHAN_GROUP_1x8, 0)
    elif len(channel_range) == 4:
        assert channel_range.start in (0, 4)
        c = (HDAWGChannelGrouping.CHAN_GROUP_2x4, channel_range.start // 4)
    else:
        assert len(channel_range) == 2
        c = (HDAWGChannelGrouping.CHAN_GROUP_4x2, channel_range.start // 2)

    hdawg.channel_grouping = c[0]
    return hdawg.channel_tuples[c[1]]


def example_upload(hdawg_kwargs: dict, channels: Set[int], markers: Set[Tuple[int, int]]):  # pragma: no cover
    from qupulse.pulses import TablePT, SequencePT, RepetitionPT
    if isinstance(hdawg_kwargs, dict):
        hdawg = HDAWGRepresentation(**hdawg_kwargs)
    else:
        hdawg = hdawg_kwargs

    assert not set(channels) - set(range(8)), "Channels must be in 0..=7"
    channels = sorted(channels)

    required_channels = {*channels, *(ch for ch, _ in markers)}
    channel_group = get_group_for_channels(hdawg, required_channels)
    channel_group_channels = range(channel_group.awg_group_index * channel_group.num_channels,
                                   (channel_group.awg_group_index + 1) * channel_group.num_channels)

    # choose length based on minimal sample rate
    sample_rate = channel_group.sample_rate / 10**9
    min_t = channel_group.MIN_WAVEFORM_LEN / sample_rate
    quant_t = channel_group.WAVEFORM_LEN_QUANTUM / sample_rate

    assert min_t > 4 * quant_t, "Example not updated"

    entry_list1 = [(0, 0), (quant_t * 2, .2, 'hold'),    (min_t,  .3, 'linear'),   (min_t + 3*quant_t, 0, 'jump')]
    entry_list2 = [(0, 0), (quant_t * 3, -.2, 'hold'),   (min_t, -.3, 'linear'),  (min_t + 4*quant_t, 0, 'jump')]
    entry_list3 = [(0, 0), (quant_t * 1, -.2, 'linear'), (min_t, -.3, 'linear'), (2*min_t, 0, 'jump')]
    entry_lists = [entry_list1, entry_list2, entry_list3]

    entry_dict1 = {ch: entry_lists[:2][i % 2] for i, ch in enumerate(channels)}
    entry_dict2 = {ch: entry_lists[1::-1][i % 2] for i, ch in enumerate(channels)}
    entry_dict3 = {ch: entry_lists[2:0:-1][i % 2] for i, ch in enumerate(channels)}

    tpt1 = TablePT(entry_dict1, measurements=[('m', 20, 30)])
    tpt2 = TablePT(entry_dict2)
    tpt3 = TablePT(entry_dict3, measurements=[('m', 10, 50)])
    rpt = RepetitionPT(tpt1, 4)
    spt = SequencePT(tpt2, rpt)
    rpt2 = RepetitionPT(spt, 2)
    spt2 = SequencePT(rpt2, tpt3)
    p = spt2.create_program()

    upload_ch = tuple(ch if ch in channels else None
                      for ch in channel_group_channels)
    upload_mk = (None,) * channel_group.num_markers
    upload_vt = (lambda x: x,) * channel_group.num_channels

    channel_group.upload('pulse_test1', p, upload_ch, upload_mk, upload_vt)

    if markers:
        markers = sorted(markers)
        assert len(markers) == len(set(markers))
        channel_group_markers = tuple((ch, mk)
                                      for ch in channel_group_channels
                                      for mk in (0, 1))

        full_on = [(0, 1), (min_t, 1)]
        two_3rd = [(0, 1), (min_t*2/3, 0), (min_t, 0)]
        one_3rd = [(0, 0), (min_t*2/3, 1), (min_t, 1)]

        marker_start = TablePT({'m0': full_on, 'm1': full_on})
        marker_body = TablePT({'m0': two_3rd, 'm1': one_3rd})

        marker_test_pulse = marker_start @ RepetitionPT(marker_body, 10000)

        marker_program = marker_test_pulse.create_program()

        upload_ch = (None, ) * channel_group.num_channels
        upload_mk = tuple(f"m{mk}" if (ch, mk) in markers else None
                          for (ch, mk) in channel_group_markers)

        channel_group.upload('marker_test', marker_program, upload_ch, upload_mk, upload_vt)

    try:
        while True:
            for program in channel_group.programs:
                print(f'playing {program}')
                channel_group.arm(program)
                channel_group.run_current_program()
                while not channel_group.was_current_program_finished():
                    print(f'waiting for {program} to finish')
                    time.sleep(1e-2)
    finally:
        channel_group.enable(False)


if __name__ == "__main__":
    import sys
    args = argparse.ArgumentParser('Upload an example pulse to a HDAWG')
    args.add_argument('device_serial', help='device serial of the form dev1234')
    args.add_argument('device_interface', help='device interface', choices=['USB', '1GbE'], default='1GbE', nargs='?')
    args.add_argument('--channels', help='channels to use', choices=range(8), default=[0, 1], type=int, nargs='+')
    args.add_argument('--markers', help='markers to use', choices=range(8*2), default=[], type=int, nargs='*')
    parsed = vars(args.parse_args())

    channels = parsed.pop('channels')
    markers = [(m // 2, m % 2) for m in parsed.pop('markers')]

    logging.basicConfig(stream=sys.stdout)
    logger.setLevel(logging.DEBUG)
    example_upload(hdawg_kwargs=parsed, channels=channels, markers=markers)<|MERGE_RESOLUTION|>--- conflicted
+++ resolved
@@ -134,7 +134,6 @@
     def serial(self) -> str:
         return self._dev_ser
 
-<<<<<<< HEAD
     def _default_settings(self) -> Dict[str, Any]:
         """Set parameters that might be changed by the user to some sensible default"""
         return {
@@ -152,32 +151,14 @@
             f'/{self.serial}/awgs/*/single': 1  # Single execution mode of sequence.
         }
 
-    def _mark_source_setting(self, marker_idx: int, source: 'HDAWGTriggerOutSource') -> (str, Any):
-        assert marker_idx in range(8)
-        if isinstance(source, str):
-            source = getattr(HDAWGTriggerOutSource, source.upper())
-        elif isinstance(source, int):
-            source = HDAWGTriggerOutSource(source)
-        return f'/{self.serial}/triggers/out/{marker_idx}/source', source.value
-
-    def set_mark_source(self, marker_idx: int, source: 'HDAWGTriggerOutSource'):
-        self.api_session.setInt(*self._mark_source_setting(marker_idx, source))
-
     def _initialize(self, force_defaults=False) -> None:
         settings = self._required_settings()
         if force_defaults:
             settings.update(self._default_settings())
 
-        self.api_session.set()
-
         settings = []
         settings.append(['/{}/awgs/*/userregs/*'.format(self.serial), 0])  # Reset all user registers to 0.
         settings.append(['/{}/awgs/*/single'.format(self.serial), 1])  # Single execution mode of sequence.
-=======
-    def _initialize(self) -> None:
-        settings = [(f'/{self.serial}/awgs/*/userregs/*', 0),  # Reset all user registers to 0.
-                    (f'/{self.serial}/*/single', 1)]  # Single execution mode of sequence.
->>>>>>> 637797c4
         for ch in range(0, 8):  # Route marker 1 signal for each channel to marker output.
             if ch % 2 == 0:
                 output = HDAWGTriggerOutSource.OUT_1_MARK_1.value
@@ -191,12 +172,8 @@
     def reset(self) -> None:
         zhinst.utils.disable_everything(self.api_session, self.serial)
         self._initialize()
-<<<<<<< HEAD
         for channel_tuple in self.channel_tuples:
             channel_tuple.clear()
-=======
-        for tuple in self.channel_tuples:
-            tuple.clear()
         self.api_session.set([
             (f'/{self.serial}/awgs/*/time', 0),
             (f'/{self.serial}/sigouts/*/range', HDAWGVoltageRange.RNG_1V.value),
@@ -214,7 +191,17 @@
             marker_settings.append([f'/{self.serial}/triggers/out/{ch}/source', output])
         self.api_session.set(marker_settings)
         self.api_session.sync()
->>>>>>> 637797c4
+
+    def _mark_source_setting(self, marker_idx: int, source: 'HDAWGTriggerOutSource') -> (str, Any):
+        assert marker_idx in range(8)
+        if isinstance(source, str):
+            source = getattr(HDAWGTriggerOutSource, source.upper())
+        elif isinstance(source, int):
+            source = HDAWGTriggerOutSource(source)
+        return f'/{self.serial}/triggers/out/{marker_idx}/source', source.value
+
+    def set_mark_source(self, marker_idx: int, source: 'HDAWGTriggerOutSource'):
+        self.api_session.setInt(*self._mark_source_setting(marker_idx, source))
 
     def group_name(self, group_idx, group_size) -> str:
         return str(self.serial) + '_' + 'ABCDEFGH'[group_idx*group_size:][:group_size]
