--- conflicted
+++ resolved
@@ -24,13 +24,8 @@
     https://en.wikipedia.org/wiki/Standard_Commands_for_Programmable_Instruments
     """
 
-<<<<<<< HEAD
-    def __init__(self, visa: 'pyvisa.resources.MessageBasedResource'):
-        super().__init__()
-=======
-    def __init__(self, device: 'AWGDevice', visa: pyvisa.resources.MessageBasedResource):
+    def __init__(self, device: 'AWGDevice', visa: 'pyvisa.resources.MessageBasedResource'):
         super().__init__(device)
->>>>>>> f3bfee41
         self._socket = visa
 
     def send_cmd(self, cmd_str):
