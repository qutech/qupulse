--- conflicted
+++ resolved
@@ -3,14 +3,9 @@
 import numbers
 import sys
 import weakref
-<<<<<<< HEAD
 import warnings
 from typing import List, Tuple, Set, Callable, Optional, Any, cast, Union, Dict, Mapping, NamedTuple, Iterable,\
     Collection, Sequence
-=======
-from typing import List, Tuple, Set, Callable, Optional, Any, cast, Union, Dict, Mapping, NamedTuple, Iterable, \
-    Collection
->>>>>>> f3bfee41
 from collections import OrderedDict
 
 import numpy as np
@@ -550,13 +545,9 @@
         Throws:
             ValueError: this Exception is thrown when an invalid repetition mode is given
         """
-<<<<<<< HEAD
-        if repetition_mode in ("infinite", "once"):
-=======
         cur_repetition_mode = RepetitionMode(repetition_mode)
 
         if cur_repetition_mode in self.supported_repetition_modes:
->>>>>>> f3bfee41
             self._channel_tuple._known_programs[program_name].program._repetition_mode = repetition_mode
         else:
             raise ValueError("{} is no vaild repetition mode".format(repetition_mode))
@@ -652,7 +643,7 @@
             waveform_to_segment[to_amend] = self._channel_tuple._amend_segments(segments_to_amend)
 
         self._channel_tuple._known_programs[name] = TaborProgramMemory(waveform_to_segment=waveform_to_segment,
-                                                                       program=tabor_program)
+                                                                         program=tabor_program)
 
         # set the default repetionmode for a programm
         self.set_repetition_mode(program_name=name, repetition_mode=repetition_mode)
@@ -684,12 +675,7 @@
         self._channel_tuple.device[SCPI].send_cmd(":TRAC:DEF 1, 192")
         self._channel_tuple.device[SCPI].send_cmd(":TRAC:SEL 1")
         self._channel_tuple.device[SCPI].send_cmd(":TRAC:MODE COMB")
-<<<<<<< HEAD
         self._channel_tuple.device._send_binary_data(bin_dat=self._channel_tuple._idle_segment.get_as_binary())
-=======
-        self._channel_tuple.device._send_binary_data(pref=":TRAC:DATA",
-                                                     bin_dat=self._channel_tuple._idle_segment.get_as_binary())
->>>>>>> f3bfee41
 
         self._channel_tuple._segment_lengths = 192 * np.ones(1, dtype=np.uint32)
         self._channel_tuple._segment_capacity = 192 * np.ones(1, dtype=np.uint32)
@@ -737,14 +723,6 @@
             # channel tuple is the first channel tuple
             if (self._channel_tuple.device._channel_tuples[0] == self):
                 if self._channel_tuple._current_program:
-<<<<<<< HEAD
-                    repetition_mode = self._channel_tuple._known_programs[
-                        self._channel_tuple._current_program].program._repetition_mode
-                    if repetition_mode == "infinite":
-                        self._cont_repetition_mode()
-                        self._channel_tuple.device[SCPI].send_cmd(':TRIG',
-                                                                    paranoia_level=self._channel_tuple.internal_paranoia_level)
-=======
                     default_repetition_mode = RepetitionMode(self._channel_tuple._known_programs[
                                                                  self._channel_tuple._current_program].program._repetition_mode)
 
@@ -759,7 +737,6 @@
                         self._infinite_repetition_mode()
                     elif RepetitionMode(default_repetition_mode) == RepetitionMode.AUTO_REARM:
                         self._auto_rearm_repetition_mode()
->>>>>>> f3bfee41
                     else:
                         raise ValueError("{} is no vaild repetition mode".format(default_repetition_mode))
 
@@ -775,17 +752,11 @@
             if self._channel_tuple._current_program:
                 default_repetition_mode = self._channel_tuple._known_programs[
                     self._channel_tuple._current_program].program._repetition_mode
-<<<<<<< HEAD
-                if repetition_mode == "infinite":
-                    self._cont_repetition_mode()
-                    self._channel_tuple.device[SCPI].send_cmd(':TRIG', paranoia_level=self._channel_tuple.internal_paranoia_level)
-=======
 
                 if RepetitionMode(default_repetition_mode) == RepetitionMode("infinite"):
                     self._infinite_repetition_mode()
                 elif RepetitionMode(default_repetition_mode) == RepetitionMode("auto_rearm"):
                     self._auto_rearm_repetition_mode()
->>>>>>> f3bfee41
                 else:
                     raise ValueError("{} is no vaild repetition mode".format(default_repetition_mode))
 
@@ -885,15 +856,14 @@
 
     @with_select
     def _infinite_repetition_mode(self):
-        # TODO: change Docstring
-        """Changes the run mode of this channel tuple to infinite mode"""
+        """Changes the run mode of this channel tuple to infinite repetition mode"""
         self._channel_tuple.device[SCPI].send_cmd(f":TRIG:SOUR:ADV EXT")
         self._channel_tuple.device[SCPI].send_cmd(
             f":INIT:GATE OFF; :INIT:CONT ON; :INIT:CONT:ENAB ARM; :INIT:CONT:ENAB:SOUR {self._trigger_source}")
 
     @with_select
     def _auto_rearm_repetition_mode(self):
-        """Changes the run mode of this channel tuple to repetition mode"""
+        """Changes the run mode of this channel tuple to auto repetition mode"""
         self._channel_tuple.device[SCPI].send_cmd(f":TRIG:SOUR:ADV EXT")
         self._channel_tuple.device[SCPI].send_cmd(
             f":INIT:GATE OFF; :INIT:CONT ON; :INIT:CONT:ENAB SELF; :INIT:CONT:ENAB:SOUR {self._trigger_source}")
