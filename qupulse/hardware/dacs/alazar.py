--- conflicted
+++ resolved
@@ -5,11 +5,8 @@
 import math
 import functools
 import abc
-<<<<<<< HEAD
+import logging
 import types
-=======
-import logging
->>>>>>> cee8fc5b
 
 import numpy as np
 
@@ -30,15 +27,12 @@
         self._masks = {}
         self.operations = []
         self._total_length = None
-<<<<<<< HEAD
+        self._auto_rearm_count = 1
         self._buffer_strategy = None
 
     @property
     def mask_names(self) -> FrozenSet[str]:
         return frozenset(self._masks.keys())
-=======
-        self._auto_rearm_count = 1
->>>>>>> cee8fc5b
 
     def masks(self, mask_maker: Callable[[str, np.ndarray, np.ndarray], Mask]) -> List[Mask]:
         return [mask_maker(mask_name, *data) for mask_name, data in self._masks.items()]
@@ -107,11 +101,7 @@
         elif sample_factor != self._sample_factor:
             raise RuntimeError('class AlazarProgram has already masks with differing sample factor')
 
-<<<<<<< HEAD
         self._masks[mask_name] = self._mask_to_samples(begins, lengths)
-=======
-        assert begins.dtype == float and lengths.dtype == float
->>>>>>> cee8fc5b
 
         return begins, lengths
 
@@ -261,11 +251,6 @@
         self.update_settings = True
 
         self.__definitions = dict()
-<<<<<<< HEAD
-        self.default_config = config
-        self._current_config = None
-=======
->>>>>>> cee8fc5b
 
         # this ScanlineConfig is used by default for each program
         # masks and operations are overwritten
@@ -292,8 +277,6 @@
         return self.__card
 
     @property
-<<<<<<< HEAD
-=======
     def record_size_factor(self) -> int:
         """The total record size of each measurement gets extended to be a multiple of this. None means that the
         minimal value supported by the card is taken."""
@@ -307,7 +290,6 @@
         self._record_size_factor = value
 
     @property
->>>>>>> cee8fc5b
     def config(self):
         warnings.warn("AlazarCard.config is deprecated. Use AlazarCard.default_config or AlazarCard.current_config",
                       DeprecationWarning)
@@ -353,13 +335,9 @@
         return mask
 
     def set_measurement_mask(self, program_name, mask_name, begins, lengths) -> Tuple[np.ndarray, np.ndarray]:
-<<<<<<< HEAD
-        sample_factor = TimeType(int(self.default_config.captureClockConfiguration.numeric_sample_rate(self.card.model)), 10**9)
+        sample_factor = TimeType.from_fraction(int(self.default_config.captureClockConfiguration.numeric_sample_rate(self.card.model)), 10**9)
         if program_name is self.__armed_program:
             self.update_settings = True
-=======
-        sample_factor = TimeType.from_fraction(int(self.default_config.captureClockConfiguration.numeric_sample_rate(self.card.model)), 10**9)
->>>>>>> cee8fc5b
         return self._registered_programs[program_name].set_measurement_mask(mask_name, sample_factor, begins, lengths)
 
     def register_measurement_windows(self,
@@ -368,15 +346,8 @@
         program = self._registered_programs[program_name]
         sample_factor = TimeType.from_fraction(int(self.default_config.captureClockConfiguration.numeric_sample_rate(self.card.model)),
                                                10 ** 9)
-<<<<<<< HEAD
         if program.update_measurement_masks(sample_factor, windows) and program is self.__armed_program:
             self.update_settings = True
-=======
-        program.clear_masks()
-
-        for mask_name, (begins, lengths) in windows.items():
-            program.set_measurement_mask(mask_name, sample_factor, begins, lengths)
->>>>>>> cee8fc5b
 
     def register_operations(self, program_name: str, operations) -> None:
         program = self._registered_programs[program_name]
@@ -389,25 +360,17 @@
 
         to_arm = self._registered_programs[program_name]
         if self.update_settings or self.__armed_program is not to_arm:
-<<<<<<< HEAD
-=======
             logger.info("Arming %r by calling applyConfiguration. Update settings flag: %r",
                         self.__card, self.update_settings)
 
->>>>>>> cee8fc5b
             config = copy.deepcopy(self.default_config)
             config.masks, config.operations, total_record_size = self._registered_programs[program_name].iter(
                 self._make_mask)
 
-<<<<<<< HEAD
-            sample_factor = TimeType.from_fraction(config.captureClockConfiguration.numeric_sample_rate(self.card.model),
-                                                   10 ** 9)
-=======
             sample_rate = config.captureClockConfiguration.numeric_sample_rate(self.card.model)
 
             # sample rate in GHz
             sample_factor = TimeType.from_fraction(sample_rate, 10 ** 9)
->>>>>>> cee8fc5b
 
             if not config.operations:
                 raise RuntimeError("No operations: Arming program without operations is an error as there will "
@@ -421,8 +384,9 @@
                     self._registered_programs[program_name].sample_factor, sample_factor))
 
             if total_record_size is None:
-                buffer_size, total_record_size = self.buffer_strategy.calculate_acquisition_properties(config.masks,
-                                                                                          self.__card.minimum_record_size)
+                buffer_size, total_record_size = self.buffer_strategy.calculate_acquisition_properties(
+                    config.masks,
+                    self.record_size_factor)
                 config.aimedBufferSize = buffer_size
 
             else:
@@ -430,23 +394,11 @@
 
             assert total_record_size > 0
 
-<<<<<<< HEAD
             if config.totalRecordSize:
                 warnings.warn("Total record size of config is ignored", DeprecationWarning)
 
             config.totalRecordSize = total_record_size
 
-=======
-            # extend the total record size to be a multiple of record_size_factor
-            record_size_factor = self.record_size_factor
-            total_record_size = (((total_record_size - 1) // record_size_factor) + 1) * record_size_factor
-
-            if config.totalRecordSize == 0:
-                config.totalRecordSize = total_record_size
-            elif config.totalRecordSize < total_record_size:
-                raise ValueError('specified total record size is smaller than needed {} < {}'.format(config.totalRecordSize,
-                                                                                                     total_record_size))
->>>>>>> cee8fc5b
             self.__card.applyConfiguration(config, True)
             self._current_config = config
 
