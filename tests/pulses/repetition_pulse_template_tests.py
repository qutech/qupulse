import unittest
import warnings

import numpy as np

from qctoolkit.expressions import Expression
from qctoolkit.pulses.repetition_pulse_template import RepetitionPulseTemplate,ParameterNotIntegerException, RepetitionWaveform
from qctoolkit.pulses.parameters import ParameterNotProvidedException, ParameterConstraintViolation, ConstantParameter, \
    ParameterConstraint
from qctoolkit.pulses.instructions import REPJInstruction, InstructionPointer
from qctoolkit.utils.types import time_from_float

from tests.pulses.sequencing_dummies import DummyPulseTemplate, DummySequencer, DummyInstructionBlock, DummyParameter,\
    DummyCondition, DummyWaveform
from tests.serialization_dummies import DummySerializer


class RepetitionWaveformTest(unittest.TestCase):
    def __init__(self, *args, **kwargs):
        super().__init__(*args, **kwargs)

    def test_init(self):
        body_wf = DummyWaveform()

        with self.assertRaises(ValueError):
            RepetitionWaveform(body_wf, -1)

        with self.assertRaises(ValueError):
            RepetitionWaveform(body_wf, 1.1)

        wf = RepetitionWaveform(body_wf, 3)
        self.assertIs(wf._body, body_wf)
        self.assertEqual(wf._repetition_count, 3)

    def test_duration(self):
        wf = RepetitionWaveform(DummyWaveform(duration=2.2), 3)
        self.assertEqual(wf.duration, time_from_float(2.2)*3)

    def test_defined_channels(self):
        body_wf = DummyWaveform(defined_channels={'a'})
        self.assertIs(RepetitionWaveform(body_wf, 2).defined_channels, body_wf.defined_channels)

    def test_compare_key(self):
        body_wf = DummyWaveform(defined_channels={'a'})
        wf = RepetitionWaveform(body_wf, 2)
        self.assertEqual(wf.compare_key, (body_wf.compare_key, 2))

    def test_unsafe_get_subset_for_channels(self):
        body_wf = DummyWaveform(defined_channels={'a', 'b'})

        chs = {'a'}

        subset = RepetitionWaveform(body_wf, 3).get_subset_for_channels(chs)
        self.assertIsInstance(subset, RepetitionWaveform)
        self.assertIsInstance(subset._body, DummyWaveform)
        self.assertIs(subset._body.defined_channels, chs)
        self.assertEqual(subset._repetition_count, 3)

    def test_unsafe_sample(self):
        body_wf = DummyWaveform(duration=7)

        rwf = RepetitionWaveform(body=body_wf, repetition_count=10)

        sample_times = np.arange(80) * 70./80.
        inner_sample_times = (sample_times.reshape((10, -1)) - (7 * np.arange(10))[:, np.newaxis]).ravel()

        result = rwf.unsafe_sample(channel='A', sample_times=sample_times)
        np.testing.assert_equal(result, inner_sample_times)

        output_expected = np.empty_like(sample_times)
        output_received = rwf.unsafe_sample(channel='A', sample_times=sample_times, output_array=output_expected)
        self.assertIs(output_expected, output_received)
        np.testing.assert_equal(output_received, inner_sample_times)


class RepetitionPulseTemplateTest(unittest.TestCase):

    def test_init(self) -> None:
        body = DummyPulseTemplate()
        repetition_count = 3
        t = RepetitionPulseTemplate(body, repetition_count)
        self.assertEqual(repetition_count, t.repetition_count)
        self.assertEqual(body, t.body)

        repetition_count = 'foo'
        t = RepetitionPulseTemplate(body, repetition_count)
        self.assertEqual(repetition_count, t.repetition_count)
        self.assertEqual(body, t.body)

        with self.assertRaises(ValueError):
            RepetitionPulseTemplate(body, Expression(-1))

        with warnings.catch_warnings(record=True) as w:
            RepetitionPulseTemplate(body, 0)
            self.assertEqual(1, len(w), msg='RepetitionPulseTemplate did not raise a warning for 0 repetitions on consruction.')
            self.assertTrue('0 repetitions' in str(w[-1].message), msg='RepetitionPulseTemplate did not raise a warning for 0 repetitions on consruction.')

    def test_parameter_names_and_declarations(self) -> None:
        body = DummyPulseTemplate()
        t = RepetitionPulseTemplate(body, 5)
        self.assertEqual(body.parameter_names, t.parameter_names)

        body.parameter_names_ = {'foo', 't', 'bar'}
        self.assertEqual(body.parameter_names, t.parameter_names)

    @unittest.skip('is interruptable not implemented for loops')
    def test_is_interruptable(self) -> None:
        body = DummyPulseTemplate(is_interruptable=False)
        t = RepetitionPulseTemplate(body, 6)
        self.assertFalse(t.is_interruptable)

        body.is_interruptable_ = True
        self.assertTrue(t.is_interruptable)

    def test_str(self) -> None:
        body = DummyPulseTemplate()
        t = RepetitionPulseTemplate(body, 9)
        self.assertIsInstance(str(t), str)
        t = RepetitionPulseTemplate(body, 'foo')
        self.assertIsInstance(str(t), str)

    def test_measurement_names(self):
        measurement_names = {'M'}
        body = DummyPulseTemplate(measurement_names=measurement_names)
        t = RepetitionPulseTemplate(body, 9)

        self.assertEqual(measurement_names, t.measurement_names)

        t = RepetitionPulseTemplate(body, 9, measurements=[('N', 1, 2)])
        self.assertEqual({'M', 'N'}, t.measurement_names)

    def test_duration(self):
        body = DummyPulseTemplate(duration='foo')
        t = RepetitionPulseTemplate(body, 'bar')

        self.assertEqual(t.duration, Expression('foo*bar'))


class RepetitionPulseTemplateSequencingTests(unittest.TestCase):

    def test_requires_stop_constant(self) -> None:
        body = DummyPulseTemplate(requires_stop=False)
        t = RepetitionPulseTemplate(body, 2)
        self.assertFalse(t.requires_stop({}, {}))
        body.requires_stop_ = True
        self.assertFalse(t.requires_stop({}, {}))

    def test_requires_stop_declaration(self) -> None:
        body = DummyPulseTemplate(requires_stop=False)
        t = RepetitionPulseTemplate(body, 'foo')

        parameter = DummyParameter()
        parameters = dict(foo=parameter)
        condition = DummyCondition()
        conditions = dict(foo=condition)

        for body_requires_stop in [True, False]:
            for condition_requires_stop in [True, False]:
                for parameter_requires_stop in [True, False]:
                    body.requires_stop_ = body_requires_stop
                    condition.requires_stop_ = condition_requires_stop
                    parameter.requires_stop_ = parameter_requires_stop
                    self.assertEqual(parameter_requires_stop, t.requires_stop(parameters, conditions))

    def setUp(self) -> None:
        self.body = DummyPulseTemplate()
        self.repetitions = 'foo'
        self.template = RepetitionPulseTemplate(self.body, self.repetitions, parameter_constraints=['foo<9'])
        self.sequencer = DummySequencer()
        self.block = DummyInstructionBlock()

    def test_build_sequence_constant(self) -> None:
        repetitions = 3
        t = RepetitionPulseTemplate(self.body, repetitions)
        parameters = {}
        measurement_mapping = {'my': 'thy'}
        conditions = dict(foo=DummyCondition(requires_stop=True))
        channel_mapping = {}
        t.build_sequence(self.sequencer, parameters, conditions, measurement_mapping, channel_mapping, self.block)

        self.assertTrue(self.block.embedded_blocks)
        body_block = self.block.embedded_blocks[0]
        self.assertEqual({body_block}, set(self.sequencer.sequencing_stacks.keys()))
        self.assertEqual([(self.body, parameters, conditions, measurement_mapping, channel_mapping)], self.sequencer.sequencing_stacks[body_block])
        self.assertEqual([REPJInstruction(repetitions, InstructionPointer(body_block, 0))], self.block.instructions)

    def test_build_sequence_declaration_success(self) -> None:
        parameters = dict(foo=ConstantParameter(3))
        conditions = dict(foo=DummyCondition(requires_stop=True))
        measurement_mapping = dict(moth='fire')
        channel_mapping = dict(asd='f')
        self.template.build_sequence(self.sequencer, parameters, conditions, measurement_mapping, channel_mapping, self.block)

        self.assertTrue(self.block.embedded_blocks)
        body_block = self.block.embedded_blocks[0]
        self.assertEqual({body_block}, set(self.sequencer.sequencing_stacks.keys()))
        self.assertEqual([(self.body, parameters, conditions, measurement_mapping, channel_mapping)],
                         self.sequencer.sequencing_stacks[body_block])
        self.assertEqual([REPJInstruction(3, InstructionPointer(body_block, 0))], self.block.instructions)

    def test_parameter_not_provided(self):
        parameters = dict(foo=ConstantParameter(4))
        conditions = dict(foo=DummyCondition(requires_stop=True))
        measurement_mapping = dict(moth='fire')
        channel_mapping = dict(asd='f')

        template = RepetitionPulseTemplate(self.body, 'foo*bar', parameter_constraints=['foo<9'])

        with self.assertRaises(ParameterNotProvidedException):
            template.build_sequence(self.sequencer, parameters, conditions, measurement_mapping, channel_mapping,
                                     self.block)

    def test_build_sequence_declaration_exceeds_bounds(self) -> None:
        parameters = dict(foo=ConstantParameter(9))
        conditions = dict(foo=DummyCondition(requires_stop=True))
        with self.assertRaises(ParameterConstraintViolation):
            self.template.build_sequence(self.sequencer, parameters, conditions, {}, {}, self.block)
        self.assertFalse(self.sequencer.sequencing_stacks)

    def test_build_sequence_declaration_parameter_missing(self) -> None:
        parameters = {}
        conditions = dict(foo=DummyCondition(requires_stop=True))
        with self.assertRaises(ParameterNotProvidedException):
            self.template.build_sequence(self.sequencer, parameters, conditions, {}, {}, self.block)
        self.assertFalse(self.sequencer.sequencing_stacks)

    def test_build_sequence_declaration_parameter_value_not_whole(self) -> None:
        parameters = dict(foo=ConstantParameter(3.3))
        conditions = dict(foo=DummyCondition(requires_stop=True))
        with self.assertRaises(ParameterNotIntegerException):
            self.template.build_sequence(self.sequencer, parameters, conditions, {}, {}, self.block)
        self.assertFalse(self.sequencer.sequencing_stacks)

<<<<<<< HEAD
    def test_rep_count_zero_constant(self) -> None:
        repetitions = 0
        parameters = {}
        measurement_mapping = {}
        conditions = {}
        channel_mapping = {}

        with warnings.catch_warnings(record=True):
            t = RepetitionPulseTemplate(self.body, repetitions)
            t.build_sequence(self.sequencer, parameters, conditions, measurement_mapping, channel_mapping, self.block)

            self.assertFalse(self.block.embedded_blocks) # no new blocks created
            self.assertFalse(self.block.instructions) # no instructions added to block

    def test_rep_count_zero_declaration(self) -> None:
        t = self.template
        parameters = dict(foo=ConstantParameter(0))
        measurement_mapping = {}
        conditions = {}
        channel_mapping = {}
        t.build_sequence(self.sequencer, parameters, conditions, measurement_mapping, channel_mapping, self.block)

        self.assertFalse(self.block.embedded_blocks) # no new blocks created
        self.assertFalse(self.block.instructions) # no instructions added to block

    def test_rep_count_neg_declaration(self) -> None:
        t = self.template
        parameters = dict(foo=ConstantParameter(-1))
        measurement_mapping = {}
        conditions = {}
        channel_mapping = {}
        t.build_sequence(self.sequencer, parameters, conditions, measurement_mapping, channel_mapping, self.block)

        self.assertFalse(self.block.embedded_blocks)  # no new blocks created
        self.assertFalse(self.block.instructions)  # no instructions added to block
=======
    def test_parameter_names_param_only_in_constraint(self) -> None:
        pt = RepetitionPulseTemplate(DummyPulseTemplate(parameter_names={'a'}), 'n', parameter_constraints=['a<c'])
        self.assertEqual(pt.parameter_names, {'a','c', 'n'})
>>>>>>> ddfe94d8


class RepetitionPulseTemplateSerializationTests(unittest.TestCase):

    def setUp(self) -> None:
        self.serializer = DummySerializer(deserialize_callback=lambda x: x['name'])
        self.body = DummyPulseTemplate()

    def test_get_serialization_data_minimal(self) -> None:
        repetition_count = 3
        template = RepetitionPulseTemplate(self.body, repetition_count)
        expected_data = dict(
            body=str(id(self.body)),
            repetition_count=repetition_count,
        )
        data = template.get_serialization_data(self.serializer)
        self.assertEqual(expected_data, data)

    def test_get_serialization_data_all_features(self) -> None:
        repetition_count = 'foo'
        measurements = [('a', 0, 1), ('b', 1, 1)]
        parameter_constraints = ['foo < 3']
        template = RepetitionPulseTemplate(self.body, repetition_count,
                                           measurements=measurements,
                                           parameter_constraints=parameter_constraints)
        expected_data = dict(
            body=str(id(self.body)),
            repetition_count=repetition_count,
            measurements=measurements,
            parameter_constraints=parameter_constraints
        )
        data = template.get_serialization_data(self.serializer)
        self.assertEqual(expected_data, data)

    def test_deserialize_minimal(self) -> None:
        repetition_count = 3
        data = dict(
            repetition_count=repetition_count,
            body=dict(name=str(id(self.body))),
            identifier='foo'
        )
        # prepare dependencies for deserialization
        self.serializer.subelements[str(id(self.body))] = self.body
        # deserialize
        template = RepetitionPulseTemplate.deserialize(self.serializer, **data)
        # compare!
        self.assertIs(self.body, template.body)
        self.assertEqual(repetition_count, template.repetition_count)
        #self.assertEqual([str(c) for c in template.parameter_constraints], ['bar < 3'])

    def test_deserialize_all_features(self) -> None:
        data = dict(
            repetition_count='foo',
            body=dict(name=str(id(self.body))),
            identifier='foo',
            parameter_constraints=['foo < 3'],
            measurements=[('a', 0, 1), ('b', 1, 1)]
        )
        # prepare dependencies for deserialization
        self.serializer.subelements[str(id(self.body))] = self.body

        # deserialize
        template = RepetitionPulseTemplate.deserialize(self.serializer, **data)

        # compare!
        self.assertIs(self.body, template.body)
        self.assertEqual('foo', template.repetition_count)
        self.assertEqual(template.parameter_constraints, [ParameterConstraint('foo < 3')])
        self.assertEqual(template.measurement_declarations, data['measurements'])

    def test_integral(self) -> None:
        dummy = DummyPulseTemplate(integrals=['foo+2', 'k*3+x**2'])
        template = RepetitionPulseTemplate(dummy, 7)
        self.assertEqual([Expression('7*(foo+2)'), Expression('7*(k*3+x**2)')], template.integral)

        template = RepetitionPulseTemplate(dummy, '2+m')
        self.assertEqual([Expression('(2+m)*(foo+2)'), Expression('(2+m)*(k*3+x**2)')], template.integral)

        template = RepetitionPulseTemplate(dummy, Expression('2+m'))
        self.assertEqual([Expression('(2+m)*(foo+2)'), Expression('(2+m)*(k*3+x**2)')], template.integral)


class ParameterNotIntegerExceptionTests(unittest.TestCase):

    def test(self) -> None:
        exception = ParameterNotIntegerException('foo', 3)
        self.assertIsInstance(str(exception), str)


if __name__ == "__main__":
    unittest.main(verbosity=2)<|MERGE_RESOLUTION|>--- conflicted
+++ resolved
@@ -1,365 +1,363 @@
-import unittest
-import warnings
-
-import numpy as np
-
-from qctoolkit.expressions import Expression
-from qctoolkit.pulses.repetition_pulse_template import RepetitionPulseTemplate,ParameterNotIntegerException, RepetitionWaveform
-from qctoolkit.pulses.parameters import ParameterNotProvidedException, ParameterConstraintViolation, ConstantParameter, \
-    ParameterConstraint
-from qctoolkit.pulses.instructions import REPJInstruction, InstructionPointer
-from qctoolkit.utils.types import time_from_float
-
-from tests.pulses.sequencing_dummies import DummyPulseTemplate, DummySequencer, DummyInstructionBlock, DummyParameter,\
-    DummyCondition, DummyWaveform
-from tests.serialization_dummies import DummySerializer
-
-
-class RepetitionWaveformTest(unittest.TestCase):
-    def __init__(self, *args, **kwargs):
-        super().__init__(*args, **kwargs)
-
-    def test_init(self):
-        body_wf = DummyWaveform()
-
-        with self.assertRaises(ValueError):
-            RepetitionWaveform(body_wf, -1)
-
-        with self.assertRaises(ValueError):
-            RepetitionWaveform(body_wf, 1.1)
-
-        wf = RepetitionWaveform(body_wf, 3)
-        self.assertIs(wf._body, body_wf)
-        self.assertEqual(wf._repetition_count, 3)
-
-    def test_duration(self):
-        wf = RepetitionWaveform(DummyWaveform(duration=2.2), 3)
-        self.assertEqual(wf.duration, time_from_float(2.2)*3)
-
-    def test_defined_channels(self):
-        body_wf = DummyWaveform(defined_channels={'a'})
-        self.assertIs(RepetitionWaveform(body_wf, 2).defined_channels, body_wf.defined_channels)
-
-    def test_compare_key(self):
-        body_wf = DummyWaveform(defined_channels={'a'})
-        wf = RepetitionWaveform(body_wf, 2)
-        self.assertEqual(wf.compare_key, (body_wf.compare_key, 2))
-
-    def test_unsafe_get_subset_for_channels(self):
-        body_wf = DummyWaveform(defined_channels={'a', 'b'})
-
-        chs = {'a'}
-
-        subset = RepetitionWaveform(body_wf, 3).get_subset_for_channels(chs)
-        self.assertIsInstance(subset, RepetitionWaveform)
-        self.assertIsInstance(subset._body, DummyWaveform)
-        self.assertIs(subset._body.defined_channels, chs)
-        self.assertEqual(subset._repetition_count, 3)
-
-    def test_unsafe_sample(self):
-        body_wf = DummyWaveform(duration=7)
-
-        rwf = RepetitionWaveform(body=body_wf, repetition_count=10)
-
-        sample_times = np.arange(80) * 70./80.
-        inner_sample_times = (sample_times.reshape((10, -1)) - (7 * np.arange(10))[:, np.newaxis]).ravel()
-
-        result = rwf.unsafe_sample(channel='A', sample_times=sample_times)
-        np.testing.assert_equal(result, inner_sample_times)
-
-        output_expected = np.empty_like(sample_times)
-        output_received = rwf.unsafe_sample(channel='A', sample_times=sample_times, output_array=output_expected)
-        self.assertIs(output_expected, output_received)
-        np.testing.assert_equal(output_received, inner_sample_times)
-
-
-class RepetitionPulseTemplateTest(unittest.TestCase):
-
-    def test_init(self) -> None:
-        body = DummyPulseTemplate()
-        repetition_count = 3
-        t = RepetitionPulseTemplate(body, repetition_count)
-        self.assertEqual(repetition_count, t.repetition_count)
-        self.assertEqual(body, t.body)
-
-        repetition_count = 'foo'
-        t = RepetitionPulseTemplate(body, repetition_count)
-        self.assertEqual(repetition_count, t.repetition_count)
-        self.assertEqual(body, t.body)
-
-        with self.assertRaises(ValueError):
-            RepetitionPulseTemplate(body, Expression(-1))
-
-        with warnings.catch_warnings(record=True) as w:
-            RepetitionPulseTemplate(body, 0)
-            self.assertEqual(1, len(w), msg='RepetitionPulseTemplate did not raise a warning for 0 repetitions on consruction.')
-            self.assertTrue('0 repetitions' in str(w[-1].message), msg='RepetitionPulseTemplate did not raise a warning for 0 repetitions on consruction.')
-
-    def test_parameter_names_and_declarations(self) -> None:
-        body = DummyPulseTemplate()
-        t = RepetitionPulseTemplate(body, 5)
-        self.assertEqual(body.parameter_names, t.parameter_names)
-
-        body.parameter_names_ = {'foo', 't', 'bar'}
-        self.assertEqual(body.parameter_names, t.parameter_names)
-
-    @unittest.skip('is interruptable not implemented for loops')
-    def test_is_interruptable(self) -> None:
-        body = DummyPulseTemplate(is_interruptable=False)
-        t = RepetitionPulseTemplate(body, 6)
-        self.assertFalse(t.is_interruptable)
-
-        body.is_interruptable_ = True
-        self.assertTrue(t.is_interruptable)
-
-    def test_str(self) -> None:
-        body = DummyPulseTemplate()
-        t = RepetitionPulseTemplate(body, 9)
-        self.assertIsInstance(str(t), str)
-        t = RepetitionPulseTemplate(body, 'foo')
-        self.assertIsInstance(str(t), str)
-
-    def test_measurement_names(self):
-        measurement_names = {'M'}
-        body = DummyPulseTemplate(measurement_names=measurement_names)
-        t = RepetitionPulseTemplate(body, 9)
-
-        self.assertEqual(measurement_names, t.measurement_names)
-
-        t = RepetitionPulseTemplate(body, 9, measurements=[('N', 1, 2)])
-        self.assertEqual({'M', 'N'}, t.measurement_names)
-
-    def test_duration(self):
-        body = DummyPulseTemplate(duration='foo')
-        t = RepetitionPulseTemplate(body, 'bar')
-
-        self.assertEqual(t.duration, Expression('foo*bar'))
-
-
-class RepetitionPulseTemplateSequencingTests(unittest.TestCase):
-
-    def test_requires_stop_constant(self) -> None:
-        body = DummyPulseTemplate(requires_stop=False)
-        t = RepetitionPulseTemplate(body, 2)
-        self.assertFalse(t.requires_stop({}, {}))
-        body.requires_stop_ = True
-        self.assertFalse(t.requires_stop({}, {}))
-
-    def test_requires_stop_declaration(self) -> None:
-        body = DummyPulseTemplate(requires_stop=False)
-        t = RepetitionPulseTemplate(body, 'foo')
-
-        parameter = DummyParameter()
-        parameters = dict(foo=parameter)
-        condition = DummyCondition()
-        conditions = dict(foo=condition)
-
-        for body_requires_stop in [True, False]:
-            for condition_requires_stop in [True, False]:
-                for parameter_requires_stop in [True, False]:
-                    body.requires_stop_ = body_requires_stop
-                    condition.requires_stop_ = condition_requires_stop
-                    parameter.requires_stop_ = parameter_requires_stop
-                    self.assertEqual(parameter_requires_stop, t.requires_stop(parameters, conditions))
-
-    def setUp(self) -> None:
-        self.body = DummyPulseTemplate()
-        self.repetitions = 'foo'
-        self.template = RepetitionPulseTemplate(self.body, self.repetitions, parameter_constraints=['foo<9'])
-        self.sequencer = DummySequencer()
-        self.block = DummyInstructionBlock()
-
-    def test_build_sequence_constant(self) -> None:
-        repetitions = 3
-        t = RepetitionPulseTemplate(self.body, repetitions)
-        parameters = {}
-        measurement_mapping = {'my': 'thy'}
-        conditions = dict(foo=DummyCondition(requires_stop=True))
-        channel_mapping = {}
-        t.build_sequence(self.sequencer, parameters, conditions, measurement_mapping, channel_mapping, self.block)
-
-        self.assertTrue(self.block.embedded_blocks)
-        body_block = self.block.embedded_blocks[0]
-        self.assertEqual({body_block}, set(self.sequencer.sequencing_stacks.keys()))
-        self.assertEqual([(self.body, parameters, conditions, measurement_mapping, channel_mapping)], self.sequencer.sequencing_stacks[body_block])
-        self.assertEqual([REPJInstruction(repetitions, InstructionPointer(body_block, 0))], self.block.instructions)
-
-    def test_build_sequence_declaration_success(self) -> None:
-        parameters = dict(foo=ConstantParameter(3))
-        conditions = dict(foo=DummyCondition(requires_stop=True))
-        measurement_mapping = dict(moth='fire')
-        channel_mapping = dict(asd='f')
-        self.template.build_sequence(self.sequencer, parameters, conditions, measurement_mapping, channel_mapping, self.block)
-
-        self.assertTrue(self.block.embedded_blocks)
-        body_block = self.block.embedded_blocks[0]
-        self.assertEqual({body_block}, set(self.sequencer.sequencing_stacks.keys()))
-        self.assertEqual([(self.body, parameters, conditions, measurement_mapping, channel_mapping)],
-                         self.sequencer.sequencing_stacks[body_block])
-        self.assertEqual([REPJInstruction(3, InstructionPointer(body_block, 0))], self.block.instructions)
-
-    def test_parameter_not_provided(self):
-        parameters = dict(foo=ConstantParameter(4))
-        conditions = dict(foo=DummyCondition(requires_stop=True))
-        measurement_mapping = dict(moth='fire')
-        channel_mapping = dict(asd='f')
-
-        template = RepetitionPulseTemplate(self.body, 'foo*bar', parameter_constraints=['foo<9'])
-
-        with self.assertRaises(ParameterNotProvidedException):
-            template.build_sequence(self.sequencer, parameters, conditions, measurement_mapping, channel_mapping,
-                                     self.block)
-
-    def test_build_sequence_declaration_exceeds_bounds(self) -> None:
-        parameters = dict(foo=ConstantParameter(9))
-        conditions = dict(foo=DummyCondition(requires_stop=True))
-        with self.assertRaises(ParameterConstraintViolation):
-            self.template.build_sequence(self.sequencer, parameters, conditions, {}, {}, self.block)
-        self.assertFalse(self.sequencer.sequencing_stacks)
-
-    def test_build_sequence_declaration_parameter_missing(self) -> None:
-        parameters = {}
-        conditions = dict(foo=DummyCondition(requires_stop=True))
-        with self.assertRaises(ParameterNotProvidedException):
-            self.template.build_sequence(self.sequencer, parameters, conditions, {}, {}, self.block)
-        self.assertFalse(self.sequencer.sequencing_stacks)
-
-    def test_build_sequence_declaration_parameter_value_not_whole(self) -> None:
-        parameters = dict(foo=ConstantParameter(3.3))
-        conditions = dict(foo=DummyCondition(requires_stop=True))
-        with self.assertRaises(ParameterNotIntegerException):
-            self.template.build_sequence(self.sequencer, parameters, conditions, {}, {}, self.block)
-        self.assertFalse(self.sequencer.sequencing_stacks)
-
-<<<<<<< HEAD
-    def test_rep_count_zero_constant(self) -> None:
-        repetitions = 0
-        parameters = {}
-        measurement_mapping = {}
-        conditions = {}
-        channel_mapping = {}
-
-        with warnings.catch_warnings(record=True):
-            t = RepetitionPulseTemplate(self.body, repetitions)
-            t.build_sequence(self.sequencer, parameters, conditions, measurement_mapping, channel_mapping, self.block)
-
-            self.assertFalse(self.block.embedded_blocks) # no new blocks created
-            self.assertFalse(self.block.instructions) # no instructions added to block
-
-    def test_rep_count_zero_declaration(self) -> None:
-        t = self.template
-        parameters = dict(foo=ConstantParameter(0))
-        measurement_mapping = {}
-        conditions = {}
-        channel_mapping = {}
-        t.build_sequence(self.sequencer, parameters, conditions, measurement_mapping, channel_mapping, self.block)
-
-        self.assertFalse(self.block.embedded_blocks) # no new blocks created
-        self.assertFalse(self.block.instructions) # no instructions added to block
-
-    def test_rep_count_neg_declaration(self) -> None:
-        t = self.template
-        parameters = dict(foo=ConstantParameter(-1))
-        measurement_mapping = {}
-        conditions = {}
-        channel_mapping = {}
-        t.build_sequence(self.sequencer, parameters, conditions, measurement_mapping, channel_mapping, self.block)
-
-        self.assertFalse(self.block.embedded_blocks)  # no new blocks created
-        self.assertFalse(self.block.instructions)  # no instructions added to block
-=======
-    def test_parameter_names_param_only_in_constraint(self) -> None:
-        pt = RepetitionPulseTemplate(DummyPulseTemplate(parameter_names={'a'}), 'n', parameter_constraints=['a<c'])
-        self.assertEqual(pt.parameter_names, {'a','c', 'n'})
->>>>>>> ddfe94d8
-
-
-class RepetitionPulseTemplateSerializationTests(unittest.TestCase):
-
-    def setUp(self) -> None:
-        self.serializer = DummySerializer(deserialize_callback=lambda x: x['name'])
-        self.body = DummyPulseTemplate()
-
-    def test_get_serialization_data_minimal(self) -> None:
-        repetition_count = 3
-        template = RepetitionPulseTemplate(self.body, repetition_count)
-        expected_data = dict(
-            body=str(id(self.body)),
-            repetition_count=repetition_count,
-        )
-        data = template.get_serialization_data(self.serializer)
-        self.assertEqual(expected_data, data)
-
-    def test_get_serialization_data_all_features(self) -> None:
-        repetition_count = 'foo'
-        measurements = [('a', 0, 1), ('b', 1, 1)]
-        parameter_constraints = ['foo < 3']
-        template = RepetitionPulseTemplate(self.body, repetition_count,
-                                           measurements=measurements,
-                                           parameter_constraints=parameter_constraints)
-        expected_data = dict(
-            body=str(id(self.body)),
-            repetition_count=repetition_count,
-            measurements=measurements,
-            parameter_constraints=parameter_constraints
-        )
-        data = template.get_serialization_data(self.serializer)
-        self.assertEqual(expected_data, data)
-
-    def test_deserialize_minimal(self) -> None:
-        repetition_count = 3
-        data = dict(
-            repetition_count=repetition_count,
-            body=dict(name=str(id(self.body))),
-            identifier='foo'
-        )
-        # prepare dependencies for deserialization
-        self.serializer.subelements[str(id(self.body))] = self.body
-        # deserialize
-        template = RepetitionPulseTemplate.deserialize(self.serializer, **data)
-        # compare!
-        self.assertIs(self.body, template.body)
-        self.assertEqual(repetition_count, template.repetition_count)
-        #self.assertEqual([str(c) for c in template.parameter_constraints], ['bar < 3'])
-
-    def test_deserialize_all_features(self) -> None:
-        data = dict(
-            repetition_count='foo',
-            body=dict(name=str(id(self.body))),
-            identifier='foo',
-            parameter_constraints=['foo < 3'],
-            measurements=[('a', 0, 1), ('b', 1, 1)]
-        )
-        # prepare dependencies for deserialization
-        self.serializer.subelements[str(id(self.body))] = self.body
-
-        # deserialize
-        template = RepetitionPulseTemplate.deserialize(self.serializer, **data)
-
-        # compare!
-        self.assertIs(self.body, template.body)
-        self.assertEqual('foo', template.repetition_count)
-        self.assertEqual(template.parameter_constraints, [ParameterConstraint('foo < 3')])
-        self.assertEqual(template.measurement_declarations, data['measurements'])
-
-    def test_integral(self) -> None:
-        dummy = DummyPulseTemplate(integrals=['foo+2', 'k*3+x**2'])
-        template = RepetitionPulseTemplate(dummy, 7)
-        self.assertEqual([Expression('7*(foo+2)'), Expression('7*(k*3+x**2)')], template.integral)
-
-        template = RepetitionPulseTemplate(dummy, '2+m')
-        self.assertEqual([Expression('(2+m)*(foo+2)'), Expression('(2+m)*(k*3+x**2)')], template.integral)
-
-        template = RepetitionPulseTemplate(dummy, Expression('2+m'))
-        self.assertEqual([Expression('(2+m)*(foo+2)'), Expression('(2+m)*(k*3+x**2)')], template.integral)
-
-
-class ParameterNotIntegerExceptionTests(unittest.TestCase):
-
-    def test(self) -> None:
-        exception = ParameterNotIntegerException('foo', 3)
-        self.assertIsInstance(str(exception), str)
-
-
-if __name__ == "__main__":
+import unittest
+import warnings
+
+import numpy as np
+
+from qctoolkit.expressions import Expression
+from qctoolkit.pulses.repetition_pulse_template import RepetitionPulseTemplate,ParameterNotIntegerException, RepetitionWaveform
+from qctoolkit.pulses.parameters import ParameterNotProvidedException, ParameterConstraintViolation, ConstantParameter, \
+    ParameterConstraint
+from qctoolkit.pulses.instructions import REPJInstruction, InstructionPointer
+from qctoolkit.utils.types import time_from_float
+
+from tests.pulses.sequencing_dummies import DummyPulseTemplate, DummySequencer, DummyInstructionBlock, DummyParameter,\
+    DummyCondition, DummyWaveform
+from tests.serialization_dummies import DummySerializer
+
+
+class RepetitionWaveformTest(unittest.TestCase):
+    def __init__(self, *args, **kwargs):
+        super().__init__(*args, **kwargs)
+
+    def test_init(self):
+        body_wf = DummyWaveform()
+
+        with self.assertRaises(ValueError):
+            RepetitionWaveform(body_wf, -1)
+
+        with self.assertRaises(ValueError):
+            RepetitionWaveform(body_wf, 1.1)
+
+        wf = RepetitionWaveform(body_wf, 3)
+        self.assertIs(wf._body, body_wf)
+        self.assertEqual(wf._repetition_count, 3)
+
+    def test_duration(self):
+        wf = RepetitionWaveform(DummyWaveform(duration=2.2), 3)
+        self.assertEqual(wf.duration, time_from_float(2.2)*3)
+
+    def test_defined_channels(self):
+        body_wf = DummyWaveform(defined_channels={'a'})
+        self.assertIs(RepetitionWaveform(body_wf, 2).defined_channels, body_wf.defined_channels)
+
+    def test_compare_key(self):
+        body_wf = DummyWaveform(defined_channels={'a'})
+        wf = RepetitionWaveform(body_wf, 2)
+        self.assertEqual(wf.compare_key, (body_wf.compare_key, 2))
+
+    def test_unsafe_get_subset_for_channels(self):
+        body_wf = DummyWaveform(defined_channels={'a', 'b'})
+
+        chs = {'a'}
+
+        subset = RepetitionWaveform(body_wf, 3).get_subset_for_channels(chs)
+        self.assertIsInstance(subset, RepetitionWaveform)
+        self.assertIsInstance(subset._body, DummyWaveform)
+        self.assertIs(subset._body.defined_channels, chs)
+        self.assertEqual(subset._repetition_count, 3)
+
+    def test_unsafe_sample(self):
+        body_wf = DummyWaveform(duration=7)
+
+        rwf = RepetitionWaveform(body=body_wf, repetition_count=10)
+
+        sample_times = np.arange(80) * 70./80.
+        inner_sample_times = (sample_times.reshape((10, -1)) - (7 * np.arange(10))[:, np.newaxis]).ravel()
+
+        result = rwf.unsafe_sample(channel='A', sample_times=sample_times)
+        np.testing.assert_equal(result, inner_sample_times)
+
+        output_expected = np.empty_like(sample_times)
+        output_received = rwf.unsafe_sample(channel='A', sample_times=sample_times, output_array=output_expected)
+        self.assertIs(output_expected, output_received)
+        np.testing.assert_equal(output_received, inner_sample_times)
+
+
+class RepetitionPulseTemplateTest(unittest.TestCase):
+
+    def test_init(self) -> None:
+        body = DummyPulseTemplate()
+        repetition_count = 3
+        t = RepetitionPulseTemplate(body, repetition_count)
+        self.assertEqual(repetition_count, t.repetition_count)
+        self.assertEqual(body, t.body)
+
+        repetition_count = 'foo'
+        t = RepetitionPulseTemplate(body, repetition_count)
+        self.assertEqual(repetition_count, t.repetition_count)
+        self.assertEqual(body, t.body)
+
+        with self.assertRaises(ValueError):
+            RepetitionPulseTemplate(body, Expression(-1))
+
+        with warnings.catch_warnings(record=True) as w:
+            RepetitionPulseTemplate(body, 0)
+            self.assertEqual(1, len(w), msg='RepetitionPulseTemplate did not raise a warning for 0 repetitions on consruction.')
+            self.assertTrue('0 repetitions' in str(w[-1].message), msg='RepetitionPulseTemplate did not raise a warning for 0 repetitions on consruction.')
+
+    def test_parameter_names_and_declarations(self) -> None:
+        body = DummyPulseTemplate()
+        t = RepetitionPulseTemplate(body, 5)
+        self.assertEqual(body.parameter_names, t.parameter_names)
+
+        body.parameter_names_ = {'foo', 't', 'bar'}
+        self.assertEqual(body.parameter_names, t.parameter_names)
+
+    @unittest.skip('is interruptable not implemented for loops')
+    def test_is_interruptable(self) -> None:
+        body = DummyPulseTemplate(is_interruptable=False)
+        t = RepetitionPulseTemplate(body, 6)
+        self.assertFalse(t.is_interruptable)
+
+        body.is_interruptable_ = True
+        self.assertTrue(t.is_interruptable)
+
+    def test_str(self) -> None:
+        body = DummyPulseTemplate()
+        t = RepetitionPulseTemplate(body, 9)
+        self.assertIsInstance(str(t), str)
+        t = RepetitionPulseTemplate(body, 'foo')
+        self.assertIsInstance(str(t), str)
+
+    def test_measurement_names(self):
+        measurement_names = {'M'}
+        body = DummyPulseTemplate(measurement_names=measurement_names)
+        t = RepetitionPulseTemplate(body, 9)
+
+        self.assertEqual(measurement_names, t.measurement_names)
+
+        t = RepetitionPulseTemplate(body, 9, measurements=[('N', 1, 2)])
+        self.assertEqual({'M', 'N'}, t.measurement_names)
+
+    def test_duration(self):
+        body = DummyPulseTemplate(duration='foo')
+        t = RepetitionPulseTemplate(body, 'bar')
+
+        self.assertEqual(t.duration, Expression('foo*bar'))
+
+
+class RepetitionPulseTemplateSequencingTests(unittest.TestCase):
+
+    def test_requires_stop_constant(self) -> None:
+        body = DummyPulseTemplate(requires_stop=False)
+        t = RepetitionPulseTemplate(body, 2)
+        self.assertFalse(t.requires_stop({}, {}))
+        body.requires_stop_ = True
+        self.assertFalse(t.requires_stop({}, {}))
+
+    def test_requires_stop_declaration(self) -> None:
+        body = DummyPulseTemplate(requires_stop=False)
+        t = RepetitionPulseTemplate(body, 'foo')
+
+        parameter = DummyParameter()
+        parameters = dict(foo=parameter)
+        condition = DummyCondition()
+        conditions = dict(foo=condition)
+
+        for body_requires_stop in [True, False]:
+            for condition_requires_stop in [True, False]:
+                for parameter_requires_stop in [True, False]:
+                    body.requires_stop_ = body_requires_stop
+                    condition.requires_stop_ = condition_requires_stop
+                    parameter.requires_stop_ = parameter_requires_stop
+                    self.assertEqual(parameter_requires_stop, t.requires_stop(parameters, conditions))
+
+    def setUp(self) -> None:
+        self.body = DummyPulseTemplate()
+        self.repetitions = 'foo'
+        self.template = RepetitionPulseTemplate(self.body, self.repetitions, parameter_constraints=['foo<9'])
+        self.sequencer = DummySequencer()
+        self.block = DummyInstructionBlock()
+
+    def test_build_sequence_constant(self) -> None:
+        repetitions = 3
+        t = RepetitionPulseTemplate(self.body, repetitions)
+        parameters = {}
+        measurement_mapping = {'my': 'thy'}
+        conditions = dict(foo=DummyCondition(requires_stop=True))
+        channel_mapping = {}
+        t.build_sequence(self.sequencer, parameters, conditions, measurement_mapping, channel_mapping, self.block)
+
+        self.assertTrue(self.block.embedded_blocks)
+        body_block = self.block.embedded_blocks[0]
+        self.assertEqual({body_block}, set(self.sequencer.sequencing_stacks.keys()))
+        self.assertEqual([(self.body, parameters, conditions, measurement_mapping, channel_mapping)], self.sequencer.sequencing_stacks[body_block])
+        self.assertEqual([REPJInstruction(repetitions, InstructionPointer(body_block, 0))], self.block.instructions)
+
+    def test_build_sequence_declaration_success(self) -> None:
+        parameters = dict(foo=ConstantParameter(3))
+        conditions = dict(foo=DummyCondition(requires_stop=True))
+        measurement_mapping = dict(moth='fire')
+        channel_mapping = dict(asd='f')
+        self.template.build_sequence(self.sequencer, parameters, conditions, measurement_mapping, channel_mapping, self.block)
+
+        self.assertTrue(self.block.embedded_blocks)
+        body_block = self.block.embedded_blocks[0]
+        self.assertEqual({body_block}, set(self.sequencer.sequencing_stacks.keys()))
+        self.assertEqual([(self.body, parameters, conditions, measurement_mapping, channel_mapping)],
+                         self.sequencer.sequencing_stacks[body_block])
+        self.assertEqual([REPJInstruction(3, InstructionPointer(body_block, 0))], self.block.instructions)
+
+    def test_parameter_not_provided(self):
+        parameters = dict(foo=ConstantParameter(4))
+        conditions = dict(foo=DummyCondition(requires_stop=True))
+        measurement_mapping = dict(moth='fire')
+        channel_mapping = dict(asd='f')
+
+        template = RepetitionPulseTemplate(self.body, 'foo*bar', parameter_constraints=['foo<9'])
+
+        with self.assertRaises(ParameterNotProvidedException):
+            template.build_sequence(self.sequencer, parameters, conditions, measurement_mapping, channel_mapping,
+                                     self.block)
+
+    def test_build_sequence_declaration_exceeds_bounds(self) -> None:
+        parameters = dict(foo=ConstantParameter(9))
+        conditions = dict(foo=DummyCondition(requires_stop=True))
+        with self.assertRaises(ParameterConstraintViolation):
+            self.template.build_sequence(self.sequencer, parameters, conditions, {}, {}, self.block)
+        self.assertFalse(self.sequencer.sequencing_stacks)
+
+    def test_build_sequence_declaration_parameter_missing(self) -> None:
+        parameters = {}
+        conditions = dict(foo=DummyCondition(requires_stop=True))
+        with self.assertRaises(ParameterNotProvidedException):
+            self.template.build_sequence(self.sequencer, parameters, conditions, {}, {}, self.block)
+        self.assertFalse(self.sequencer.sequencing_stacks)
+
+    def test_build_sequence_declaration_parameter_value_not_whole(self) -> None:
+        parameters = dict(foo=ConstantParameter(3.3))
+        conditions = dict(foo=DummyCondition(requires_stop=True))
+        with self.assertRaises(ParameterNotIntegerException):
+            self.template.build_sequence(self.sequencer, parameters, conditions, {}, {}, self.block)
+        self.assertFalse(self.sequencer.sequencing_stacks)
+
+    def test_parameter_names_param_only_in_constraint(self) -> None:
+        pt = RepetitionPulseTemplate(DummyPulseTemplate(parameter_names={'a'}), 'n', parameter_constraints=['a<c'])
+        self.assertEqual(pt.parameter_names, {'a','c', 'n'})
+
+    def test_rep_count_zero_constant(self) -> None:
+        repetitions = 0
+        parameters = {}
+        measurement_mapping = {}
+        conditions = {}
+        channel_mapping = {}
+
+        with warnings.catch_warnings(record=True):
+            t = RepetitionPulseTemplate(self.body, repetitions)
+            t.build_sequence(self.sequencer, parameters, conditions, measurement_mapping, channel_mapping, self.block)
+
+            self.assertFalse(self.block.embedded_blocks) # no new blocks created
+            self.assertFalse(self.block.instructions) # no instructions added to block
+
+    def test_rep_count_zero_declaration(self) -> None:
+        t = self.template
+        parameters = dict(foo=ConstantParameter(0))
+        measurement_mapping = {}
+        conditions = {}
+        channel_mapping = {}
+        t.build_sequence(self.sequencer, parameters, conditions, measurement_mapping, channel_mapping, self.block)
+
+        self.assertFalse(self.block.embedded_blocks) # no new blocks created
+        self.assertFalse(self.block.instructions) # no instructions added to block
+
+    def test_rep_count_neg_declaration(self) -> None:
+        t = self.template
+        parameters = dict(foo=ConstantParameter(-1))
+        measurement_mapping = {}
+        conditions = {}
+        channel_mapping = {}
+        t.build_sequence(self.sequencer, parameters, conditions, measurement_mapping, channel_mapping, self.block)
+
+        self.assertFalse(self.block.embedded_blocks)  # no new blocks created
+        self.assertFalse(self.block.instructions)  # no instructions added to block
+
+
+class RepetitionPulseTemplateSerializationTests(unittest.TestCase):
+
+    def setUp(self) -> None:
+        self.serializer = DummySerializer(deserialize_callback=lambda x: x['name'])
+        self.body = DummyPulseTemplate()
+
+    def test_get_serialization_data_minimal(self) -> None:
+        repetition_count = 3
+        template = RepetitionPulseTemplate(self.body, repetition_count)
+        expected_data = dict(
+            body=str(id(self.body)),
+            repetition_count=repetition_count,
+        )
+        data = template.get_serialization_data(self.serializer)
+        self.assertEqual(expected_data, data)
+
+    def test_get_serialization_data_all_features(self) -> None:
+        repetition_count = 'foo'
+        measurements = [('a', 0, 1), ('b', 1, 1)]
+        parameter_constraints = ['foo < 3']
+        template = RepetitionPulseTemplate(self.body, repetition_count,
+                                           measurements=measurements,
+                                           parameter_constraints=parameter_constraints)
+        expected_data = dict(
+            body=str(id(self.body)),
+            repetition_count=repetition_count,
+            measurements=measurements,
+            parameter_constraints=parameter_constraints
+        )
+        data = template.get_serialization_data(self.serializer)
+        self.assertEqual(expected_data, data)
+
+    def test_deserialize_minimal(self) -> None:
+        repetition_count = 3
+        data = dict(
+            repetition_count=repetition_count,
+            body=dict(name=str(id(self.body))),
+            identifier='foo'
+        )
+        # prepare dependencies for deserialization
+        self.serializer.subelements[str(id(self.body))] = self.body
+        # deserialize
+        template = RepetitionPulseTemplate.deserialize(self.serializer, **data)
+        # compare!
+        self.assertIs(self.body, template.body)
+        self.assertEqual(repetition_count, template.repetition_count)
+        #self.assertEqual([str(c) for c in template.parameter_constraints], ['bar < 3'])
+
+    def test_deserialize_all_features(self) -> None:
+        data = dict(
+            repetition_count='foo',
+            body=dict(name=str(id(self.body))),
+            identifier='foo',
+            parameter_constraints=['foo < 3'],
+            measurements=[('a', 0, 1), ('b', 1, 1)]
+        )
+        # prepare dependencies for deserialization
+        self.serializer.subelements[str(id(self.body))] = self.body
+
+        # deserialize
+        template = RepetitionPulseTemplate.deserialize(self.serializer, **data)
+
+        # compare!
+        self.assertIs(self.body, template.body)
+        self.assertEqual('foo', template.repetition_count)
+        self.assertEqual(template.parameter_constraints, [ParameterConstraint('foo < 3')])
+        self.assertEqual(template.measurement_declarations, data['measurements'])
+
+    def test_integral(self) -> None:
+        dummy = DummyPulseTemplate(integrals=['foo+2', 'k*3+x**2'])
+        template = RepetitionPulseTemplate(dummy, 7)
+        self.assertEqual([Expression('7*(foo+2)'), Expression('7*(k*3+x**2)')], template.integral)
+
+        template = RepetitionPulseTemplate(dummy, '2+m')
+        self.assertEqual([Expression('(2+m)*(foo+2)'), Expression('(2+m)*(k*3+x**2)')], template.integral)
+
+        template = RepetitionPulseTemplate(dummy, Expression('2+m'))
+        self.assertEqual([Expression('(2+m)*(foo+2)'), Expression('(2+m)*(k*3+x**2)')], template.integral)
+
+
+class ParameterNotIntegerExceptionTests(unittest.TestCase):
+
+    def test(self) -> None:
+        exception = ParameterNotIntegerException('foo', 3)
+        self.assertIsInstance(str(exception), str)
+
+
+if __name__ == "__main__":
     unittest.main(verbosity=2)