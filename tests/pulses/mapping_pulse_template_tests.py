--- conflicted
+++ resolved
@@ -23,13 +23,6 @@
         template = DummyPulseTemplate(parameter_names={'foo', 'bar'}, defined_channels={'A'}, measurement_names={'B'})
         parameter_mapping = {'foo': 't*k', 'bar': 't*l'}
 
-<<<<<<< HEAD
-=======
-        with self.assertRaises(MissingMappingException):
-            MappingPulseTemplate(template, parameter_mapping={}, allow_partial_parameter_mapping=False)
-        with self.assertRaises(MissingMappingException):
-            MappingPulseTemplate(template, parameter_mapping={'bar': 'kneipe'}, allow_partial_parameter_mapping=False)
->>>>>>> 9655e06b
         with self.assertRaises(UnnecessaryMappingException):
             MappingPulseTemplate(template, parameter_mapping=dict(**parameter_mapping, foobar='asd'))
 
@@ -426,7 +419,6 @@
         program_old = MultiChannelProgram(block, channels={'A'}).programs[frozenset({'A'})]
         self.assertEqual(program_old, program)
 
-<<<<<<< HEAD
     def test_create_program_namespaces(self) -> None:
         measurement_mapping = {'meas1': 'meas2'}
         parameter_mapping = {'NS(foo).t': 'k'}
@@ -466,14 +458,13 @@
 
         # as we mock the inner function there shouldnt be any changes
         self.assertEqual(program, Loop())
-=======
+
     def test_same_channel_error(self):
 
         dpt = DummyPulseTemplate(defined_channels={'A', 'B'})
 
         with self.assertRaisesRegex(ValueError, 'multiple channels to the same target'):
             MappingPulseTemplate(dpt, channel_mapping={'A': 'X', 'B': 'X'})
->>>>>>> 9655e06b
 
 
 class MappingPulseTemplateOldSequencingTests(unittest.TestCase):
