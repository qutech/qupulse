--- conflicted
+++ resolved
@@ -1,407 +1,403 @@
-"""STANDARD LIBRARY IMPORTS"""
-from typing import Tuple, List, Dict, Optional, Set, Any, Union
-import copy
-
-import numpy
-
-"""LOCAL IMPORTS"""
-from qctoolkit._program._loop import Loop
-from qctoolkit.utils.types import MeasurementWindow, ChannelID, TimeType, time_from_float
-from qctoolkit.serialization import Serializer
-from qctoolkit._program.waveforms import Waveform
-from qctoolkit._program.instructions import Instruction, CJMPInstruction, GOTOInstruction, REPJInstruction
-from qctoolkit.pulses.sequencing import Sequencer, InstructionBlock, SequencingElement
-from qctoolkit.pulses.parameters import Parameter
-from qctoolkit.pulses.pulse_template import AtomicPulseTemplate
-from qctoolkit.pulses.interpolation import InterpolationStrategy
-from qctoolkit.pulses.conditions import Condition
-from qctoolkit.expressions import Expression, ExpressionScalar
-
-class DummyParameter(Parameter):
-
-    def __init__(self, value: float = 0, requires_stop: bool = False) -> None:
-        super().__init__()
-        self.value = value
-        self.requires_stop_ = requires_stop
-
-    def get_value(self) -> float:
-        return self.value
-
-    @property
-    def requires_stop(self) -> bool:
-        return self.requires_stop_
-
-    def __hash__(self):
-        return hash(self.value)
-
-    def get_serialization_data(self, serializer: Optional[Serializer]=None) -> None:
-            raise NotImplementedError()
-
-    @classmethod
-    def deserialize(cls, serializer: Optional[Serializer]=None) -> 'DummyParameter':
-        raise NotImplementedError()
-
-class DummyNoValueParameter(Parameter):
-
-    def __init__(self) -> None:
-        super().__init__()
-
-    def get_value(self) -> float:
-        raise Exception("May not call get_value on DummyNoValueParameter.")
-
-    @property
-    def requires_stop(self) -> bool:
-        return True
-
-    def get_serialization_data(self, serializer: Optional[Serializer]=None) -> None:
-            raise NotImplementedError()
-
-    @classmethod
-    def deserialize(cls, serializer: Optional[Serializer]=None) -> 'DummyParameter':
-        raise NotImplementedError()
-
-    def __hash__(self):
-        return 0
-
-class DummySequencingElement(SequencingElement):
-
-    def __init__(self, requires_stop: bool = False, push_elements: Tuple[InstructionBlock, List[SequencingElement]] = None) -> None:
-        super().__init__()
-        self.build_call_counter = 0
-        self.requires_stop_call_counter = 0
-        self.target_block = None
-        self.parameters = None
-        self.conditions = None
-        self.window_mapping = None
-        self.channel_mapping =  None
-        self.requires_stop_ = requires_stop
-        self.push_elements = push_elements
-        self.parameter_names = set()
-        self.condition_names = set()
-        self.atomicity_ = False
-
-    def build_sequence(self,
-                       sequencer: Sequencer,
-                       parameters: Dict[str, Parameter],
-                       conditions: Dict[str, 'Condition'],
-                       measurement_mapping: Optional[Dict[str, str]],
-                       channel_mapping: Dict['ChannelID', 'ChannelID'],
-                       instruction_block: InstructionBlock) -> None:
-        self.build_call_counter += 1
-        self.target_block = instruction_block
-        instruction_block.add_instruction(DummyInstruction(self))
-        self.parameters = parameters
-        self.conditions = conditions
-        self.window_mapping = measurement_mapping
-        self.channel_mapping = channel_mapping
-        if self.push_elements is not None:
-            for element in self.push_elements[1]:
-                sequencer.push(element, parameters, conditions,
-                               window_mapping=measurement_mapping,
-                               channel_mapping=channel_mapping,
-                               target_block=self.push_elements[0])
-
-    def requires_stop(self, parameters: Dict[str, Parameter], conditions: Dict[str, 'Conditions']) -> bool:
-        self.requires_stop_call_counter += 1
-        self.parameters = parameters
-        self.conditions = conditions
-        return self.requires_stop_
-
-    @property
-    def atomicity(self):
-        return self.atomicity_
-
-
-class DummyInstruction(Instruction):
-
-    def __init__(self, elem: DummySequencingElement = None) -> None:
-        super().__init__()
-        self.elem = elem
-
-    @property
-    def compare_key(self) -> Any:
-        return self.elem
-
-
-class DummyInstructionBlock(InstructionBlock):
-
-    def __init__(self) -> None:
-        super().__init__()
-        self.embedded_blocks = [] # type: Collection[InstructionBlock]
-
-    def add_instruction(self, instruction: Instruction) -> None:
-        super().add_instruction(instruction)
-        if isinstance(instruction, (CJMPInstruction, GOTOInstruction, REPJInstruction)):
-            self.embedded_blocks.append(instruction.target.block)
-
-
-class DummyWaveform(Waveform):
-
-<<<<<<< HEAD
-    def __init__(self, duration: float=0.0, sample_output: numpy.ndarray=None, defined_channels={'A'}) -> None:
-=======
-    def __init__(self, duration: float=0, sample_output: Union[numpy.ndarray, dict]=None, defined_channels={'A'}) -> None:
->>>>>>> 9c858a55
-        super().__init__()
-        self.duration_ = time_from_float(duration)
-        self.sample_output = sample_output
-        self.defined_channels_ = defined_channels
-        self.sample_calls = []
-
-    @property
-    def compare_key(self) -> Any:
-        if self.sample_output is not None:
-            return hash(bytes(self.sample_output))
-        else:
-            return id(self)
-
-    @property
-    def duration(self) -> TimeType:
-        return self.duration_
-
-    @property
-    def measurement_windows(self):
-        return []
-
-    def unsafe_sample(self,
-                      channel: ChannelID,
-                      sample_times: numpy.ndarray,
-                      output_array: numpy.ndarray = None) -> numpy.ndarray:
-        self.sample_calls.append((channel, list(sample_times), output_array))
-        if output_array is None:
-            output_array = numpy.empty_like(sample_times)
-        if self.sample_output is not None:
-            if isinstance(self.sample_output, dict):
-                output_array[:] = self.sample_output[channel]
-            else:
-                output_array[:] = self.sample_output
-        else:
-            output_array[:] = sample_times
-        return output_array
-
-    def unsafe_get_subset_for_channels(self, channels: Set[ChannelID]) -> 'Waveform':
-        if not channels <= self.defined_channels_:
-            raise KeyError('channels not in defined_channels')
-        c = copy.copy(self)
-        c.defined_channels_ = channels
-        return c
-
-    @property
-    def defined_channels(self):
-        return self.defined_channels_
-
-
-class DummySequencer(Sequencer):
-
-    def __init__(self) -> None:
-        super().__init__()
-        self.sequencing_stacks = {} #type: Dict[InstructionBlock, List[StackElement]]
-
-    def push(self,
-             sequencing_element: SequencingElement,
-             parameters: Dict[str, Parameter],
-             conditions: Dict[str, 'Condition'],
-             window_mapping: Optional[Dict[str, str]] = None,
-             channel_mapping: Dict['ChannelID', 'ChannelID'] = dict(),
-             target_block: InstructionBlock = None) -> None:
-        if target_block is None:
-            target_block = self.__main_block
-
-        if target_block not in self.sequencing_stacks:
-            self.sequencing_stacks[target_block] = []
-
-        self.sequencing_stacks[target_block].append((sequencing_element, parameters, conditions, window_mapping,
-                                                     channel_mapping))
-
-    def build(self) -> InstructionBlock:
-        raise NotImplementedError()
-
-    def has_finished(self):
-        raise NotImplementedError()
-
-
-class DummyInterpolationStrategy(InterpolationStrategy):
-
-    def __init__(self) -> None:
-        self.call_arguments = []
-
-    def __call__(self, start: Tuple[float, float], end: Tuple[float, float], times: numpy.ndarray) -> numpy.ndarray:
-        self.call_arguments.append((start, end, list(times)))
-        return times
-
-    def __repr__(self) -> str:
-        return "DummyInterpolationStrategy {}".format(id(self))
-
-    @property
-    def integral(self) -> ExpressionScalar:
-        raise NotImplementedError()
-
-    @property
-    def expression(self) -> ExpressionScalar:
-        raise NotImplementedError()
-
-
-class DummyCondition(Condition):
-
-    def __init__(self, requires_stop: bool=False):
-        super().__init__()
-        self.requires_stop_ = requires_stop
-        self.loop_call_data = {}
-        self.branch_call_data = {}
-
-    def requires_stop(self) -> bool:
-        return self.requires_stop_
-
-    def build_sequence_loop(self,
-                            delegator: SequencingElement,
-                            body: SequencingElement,
-                            sequencer: Sequencer,
-                            parameters: Dict[str, Parameter],
-                            conditions: Dict[str, Condition],
-                            measurement_mapping: Dict[str, str],
-                            channel_mapping: Dict['ChannelID', 'ChannelID'],
-                            instruction_block: InstructionBlock) -> None:
-        self.loop_call_data = dict(
-            delegator=delegator,
-            body=body,
-            sequencer=sequencer,
-            parameters=parameters,
-            conditions=conditions,
-            measurement_mapping=measurement_mapping,
-            channel_mapping=channel_mapping,
-            instruction_block=instruction_block
-        )
-
-    def build_sequence_branch(self,
-                              delegator: SequencingElement,
-                              if_branch: SequencingElement,
-                              else_branch: SequencingElement,
-                              sequencer: Sequencer,
-                              parameters: Dict[str, Parameter],
-                              conditions: Dict[str, Condition],
-                              measurement_mapping: Dict[str, str],
-                              channel_mapping: Dict['ChannelID', 'ChannelID'],
-                              instruction_block: InstructionBlock) -> None:
-        self.branch_call_data = dict(
-            delegator=delegator,
-            if_branch=if_branch,
-            else_branch=else_branch,
-            sequencer=sequencer,
-            parameters=parameters,
-            conditions=conditions,
-            measurement_mapping=measurement_mapping,
-            channel_mapping=channel_mapping,
-            instruction_block=instruction_block
-        )
-
-
-class DummyPulseTemplate(AtomicPulseTemplate):
-
-    def __init__(self,
-                 requires_stop: bool=False,
-                 is_interruptable: bool=False,
-                 parameter_names: Set[str]={},
-                 defined_channels: Set[ChannelID]={'default'},
-                 duration: Any=0,
-                 waveform: Waveform=tuple(),
-                 measurement_names: Set[str] = set(),
-                 measurements: list=list(),
-                 integrals: Dict[ChannelID, ExpressionScalar]={'default': ExpressionScalar(0)},
-                 program: Optional[Loop]=None,
-                 identifier=None,
-                 registry=None) -> None:
-        super().__init__(identifier=identifier, measurements=measurements)
-        self.requires_stop_ = requires_stop
-        self.requires_stop_arguments = []
-
-        self.is_interruptable_ = is_interruptable
-        self.parameter_names_ = parameter_names
-        self.build_sequence_arguments = []
-        self.defined_channels_ = defined_channels
-        self._duration = Expression(duration)
-        self.waveform = waveform
-        self.build_waveform_calls = []
-        self.measurement_names_ = set(measurement_names)
-        self._integrals = integrals
-        self.create_program_calls = []
-        self._program = program
-        self._register(registry=registry)
-
-    @property
-    def duration(self):
-        return self._duration
-
-    @property
-    def parameter_names(self) -> Set[str]:
-        return set(self.parameter_names_)
-
-    @property
-    def build_sequence_calls(self):
-        return len(self.build_sequence_arguments)
-
-    @property
-    def is_interruptable(self) -> bool:
-        return self.is_interruptable_
-
-    @property
-    def defined_channels(self) -> Set[ChannelID]:
-        return set(self.defined_channels_)
-
-    @property
-    def measurement_names(self) -> Set[str]:
-        return self.measurement_names_
-
-    def build_sequence(self,
-                       sequencer: Sequencer,
-                       parameters: Dict[str, Parameter],
-                       conditions: Dict[str, Condition],
-                       measurement_mapping: Dict[str, str],
-                       channel_mapping: Dict['ChannelID', 'ChannelID'],
-                       instruction_block: InstructionBlock):
-        self.build_sequence_arguments.append((sequencer,parameters,conditions, measurement_mapping, channel_mapping, instruction_block))
-
-    def create_program(self,
-                       parameters: Dict[str, Parameter],
-                       measurement_mapping: Dict[str, Optional[str]],
-                       channel_mapping: Dict[ChannelID, Optional[ChannelID]]) -> Optional[Loop]:
-        self.create_program_calls.append((parameters, measurement_mapping, channel_mapping))
-        return self._program
-
-    def build_waveform(self,
-                       parameters: Dict[str, Parameter],
-                       channel_mapping: Dict[ChannelID, ChannelID]):
-        self.build_waveform_calls.append((parameters, channel_mapping))
-        if self.waveform or self.waveform is None:
-            return self.waveform
-        return DummyWaveform(duration=self.duration.evaluate_numeric(**parameters), defined_channels=self.defined_channels)
-
-    def requires_stop(self, parameters: Dict[str, Parameter], conditions: Dict[str, Condition]) -> bool:
-        self.requires_stop_arguments.append((parameters,conditions))
-        return self.requires_stop_
-
-    def get_serialization_data(self, serializer: Optional['Serializer']=None) -> Dict[str, Any]:
-        data = super().get_serialization_data(serializer=serializer)
-        if serializer: # compatibility with old serialization routines
-            data = dict()
-        data['requires_stop'] = self.requires_stop_
-        data['is_interruptable'] = self.is_interruptable
-        data['parameter_names'] = self.parameter_names
-        data['defined_channels'] = self.defined_channels
-        data['duration'] = self.duration
-        data['measurement_names'] = self.measurement_names
-        data['integrals'] = self.integral
-        return data
-
-    @property
-    def integral(self) -> Dict[ChannelID, ExpressionScalar]:
-        return self._integrals
-
-    @property
-    def compare_key(self) -> Tuple[Any]:
-        return (self.requires_stop_, self.is_interruptable, self.parameter_names,
-                self.defined_channels, self.duration, self.waveform, self.measurement_names, self.integral)
-
-    def __eq__(self, other) -> bool:
-        if not isinstance(other, DummyPulseTemplate):
-            return False
-        return self.compare_key == other.compare_key
+"""STANDARD LIBRARY IMPORTS"""
+from typing import Tuple, List, Dict, Optional, Set, Any, Union
+import copy
+
+import numpy
+
+"""LOCAL IMPORTS"""
+from qctoolkit._program._loop import Loop
+from qctoolkit.utils.types import MeasurementWindow, ChannelID, TimeType, time_from_float
+from qctoolkit.serialization import Serializer
+from qctoolkit._program.waveforms import Waveform
+from qctoolkit._program.instructions import Instruction, CJMPInstruction, GOTOInstruction, REPJInstruction
+from qctoolkit.pulses.sequencing import Sequencer, InstructionBlock, SequencingElement
+from qctoolkit.pulses.parameters import Parameter
+from qctoolkit.pulses.pulse_template import AtomicPulseTemplate
+from qctoolkit.pulses.interpolation import InterpolationStrategy
+from qctoolkit.pulses.conditions import Condition
+from qctoolkit.expressions import Expression, ExpressionScalar
+
+class DummyParameter(Parameter):
+
+    def __init__(self, value: float = 0, requires_stop: bool = False) -> None:
+        super().__init__()
+        self.value = value
+        self.requires_stop_ = requires_stop
+
+    def get_value(self) -> float:
+        return self.value
+
+    @property
+    def requires_stop(self) -> bool:
+        return self.requires_stop_
+
+    def __hash__(self):
+        return hash(self.value)
+
+    def get_serialization_data(self, serializer: Optional[Serializer]=None) -> None:
+            raise NotImplementedError()
+
+    @classmethod
+    def deserialize(cls, serializer: Optional[Serializer]=None) -> 'DummyParameter':
+        raise NotImplementedError()
+
+class DummyNoValueParameter(Parameter):
+
+    def __init__(self) -> None:
+        super().__init__()
+
+    def get_value(self) -> float:
+        raise Exception("May not call get_value on DummyNoValueParameter.")
+
+    @property
+    def requires_stop(self) -> bool:
+        return True
+
+    def get_serialization_data(self, serializer: Optional[Serializer]=None) -> None:
+            raise NotImplementedError()
+
+    @classmethod
+    def deserialize(cls, serializer: Optional[Serializer]=None) -> 'DummyParameter':
+        raise NotImplementedError()
+
+    def __hash__(self):
+        return 0
+
+class DummySequencingElement(SequencingElement):
+
+    def __init__(self, requires_stop: bool = False, push_elements: Tuple[InstructionBlock, List[SequencingElement]] = None) -> None:
+        super().__init__()
+        self.build_call_counter = 0
+        self.requires_stop_call_counter = 0
+        self.target_block = None
+        self.parameters = None
+        self.conditions = None
+        self.window_mapping = None
+        self.channel_mapping =  None
+        self.requires_stop_ = requires_stop
+        self.push_elements = push_elements
+        self.parameter_names = set()
+        self.condition_names = set()
+        self.atomicity_ = False
+
+    def build_sequence(self,
+                       sequencer: Sequencer,
+                       parameters: Dict[str, Parameter],
+                       conditions: Dict[str, 'Condition'],
+                       measurement_mapping: Optional[Dict[str, str]],
+                       channel_mapping: Dict['ChannelID', 'ChannelID'],
+                       instruction_block: InstructionBlock) -> None:
+        self.build_call_counter += 1
+        self.target_block = instruction_block
+        instruction_block.add_instruction(DummyInstruction(self))
+        self.parameters = parameters
+        self.conditions = conditions
+        self.window_mapping = measurement_mapping
+        self.channel_mapping = channel_mapping
+        if self.push_elements is not None:
+            for element in self.push_elements[1]:
+                sequencer.push(element, parameters, conditions,
+                               window_mapping=measurement_mapping,
+                               channel_mapping=channel_mapping,
+                               target_block=self.push_elements[0])
+
+    def requires_stop(self, parameters: Dict[str, Parameter], conditions: Dict[str, 'Conditions']) -> bool:
+        self.requires_stop_call_counter += 1
+        self.parameters = parameters
+        self.conditions = conditions
+        return self.requires_stop_
+
+    @property
+    def atomicity(self):
+        return self.atomicity_
+
+
+class DummyInstruction(Instruction):
+
+    def __init__(self, elem: DummySequencingElement = None) -> None:
+        super().__init__()
+        self.elem = elem
+
+    @property
+    def compare_key(self) -> Any:
+        return self.elem
+
+
+class DummyInstructionBlock(InstructionBlock):
+
+    def __init__(self) -> None:
+        super().__init__()
+        self.embedded_blocks = [] # type: Collection[InstructionBlock]
+
+    def add_instruction(self, instruction: Instruction) -> None:
+        super().add_instruction(instruction)
+        if isinstance(instruction, (CJMPInstruction, GOTOInstruction, REPJInstruction)):
+            self.embedded_blocks.append(instruction.target.block)
+
+
+class DummyWaveform(Waveform):
+
+    def __init__(self, duration: float=0, sample_output: Union[numpy.ndarray, dict]=None, defined_channels={'A'}) -> None:
+        super().__init__()
+        self.duration_ = time_from_float(duration)
+        self.sample_output = sample_output
+        self.defined_channels_ = defined_channels
+        self.sample_calls = []
+
+    @property
+    def compare_key(self) -> Any:
+        if self.sample_output is not None:
+            return hash(bytes(self.sample_output))
+        else:
+            return id(self)
+
+    @property
+    def duration(self) -> TimeType:
+        return self.duration_
+
+    @property
+    def measurement_windows(self):
+        return []
+
+    def unsafe_sample(self,
+                      channel: ChannelID,
+                      sample_times: numpy.ndarray,
+                      output_array: numpy.ndarray = None) -> numpy.ndarray:
+        self.sample_calls.append((channel, list(sample_times), output_array))
+        if output_array is None:
+            output_array = numpy.empty_like(sample_times)
+        if self.sample_output is not None:
+            if isinstance(self.sample_output, dict):
+                output_array[:] = self.sample_output[channel]
+            else:
+                output_array[:] = self.sample_output
+        else:
+            output_array[:] = sample_times
+        return output_array
+
+    def unsafe_get_subset_for_channels(self, channels: Set[ChannelID]) -> 'Waveform':
+        if not channels <= self.defined_channels_:
+            raise KeyError('channels not in defined_channels')
+        c = copy.copy(self)
+        c.defined_channels_ = channels
+        return c
+
+    @property
+    def defined_channels(self):
+        return self.defined_channels_
+
+
+class DummySequencer(Sequencer):
+
+    def __init__(self) -> None:
+        super().__init__()
+        self.sequencing_stacks = {} #type: Dict[InstructionBlock, List[StackElement]]
+
+    def push(self,
+             sequencing_element: SequencingElement,
+             parameters: Dict[str, Parameter],
+             conditions: Dict[str, 'Condition'],
+             window_mapping: Optional[Dict[str, str]] = None,
+             channel_mapping: Dict['ChannelID', 'ChannelID'] = dict(),
+             target_block: InstructionBlock = None) -> None:
+        if target_block is None:
+            target_block = self.__main_block
+
+        if target_block not in self.sequencing_stacks:
+            self.sequencing_stacks[target_block] = []
+
+        self.sequencing_stacks[target_block].append((sequencing_element, parameters, conditions, window_mapping,
+                                                     channel_mapping))
+
+    def build(self) -> InstructionBlock:
+        raise NotImplementedError()
+
+    def has_finished(self):
+        raise NotImplementedError()
+
+
+class DummyInterpolationStrategy(InterpolationStrategy):
+
+    def __init__(self) -> None:
+        self.call_arguments = []
+
+    def __call__(self, start: Tuple[float, float], end: Tuple[float, float], times: numpy.ndarray) -> numpy.ndarray:
+        self.call_arguments.append((start, end, list(times)))
+        return times
+
+    def __repr__(self) -> str:
+        return "DummyInterpolationStrategy {}".format(id(self))
+
+    @property
+    def integral(self) -> ExpressionScalar:
+        raise NotImplementedError()
+
+    @property
+    def expression(self) -> ExpressionScalar:
+        raise NotImplementedError()
+
+
+class DummyCondition(Condition):
+
+    def __init__(self, requires_stop: bool=False):
+        super().__init__()
+        self.requires_stop_ = requires_stop
+        self.loop_call_data = {}
+        self.branch_call_data = {}
+
+    def requires_stop(self) -> bool:
+        return self.requires_stop_
+
+    def build_sequence_loop(self,
+                            delegator: SequencingElement,
+                            body: SequencingElement,
+                            sequencer: Sequencer,
+                            parameters: Dict[str, Parameter],
+                            conditions: Dict[str, Condition],
+                            measurement_mapping: Dict[str, str],
+                            channel_mapping: Dict['ChannelID', 'ChannelID'],
+                            instruction_block: InstructionBlock) -> None:
+        self.loop_call_data = dict(
+            delegator=delegator,
+            body=body,
+            sequencer=sequencer,
+            parameters=parameters,
+            conditions=conditions,
+            measurement_mapping=measurement_mapping,
+            channel_mapping=channel_mapping,
+            instruction_block=instruction_block
+        )
+
+    def build_sequence_branch(self,
+                              delegator: SequencingElement,
+                              if_branch: SequencingElement,
+                              else_branch: SequencingElement,
+                              sequencer: Sequencer,
+                              parameters: Dict[str, Parameter],
+                              conditions: Dict[str, Condition],
+                              measurement_mapping: Dict[str, str],
+                              channel_mapping: Dict['ChannelID', 'ChannelID'],
+                              instruction_block: InstructionBlock) -> None:
+        self.branch_call_data = dict(
+            delegator=delegator,
+            if_branch=if_branch,
+            else_branch=else_branch,
+            sequencer=sequencer,
+            parameters=parameters,
+            conditions=conditions,
+            measurement_mapping=measurement_mapping,
+            channel_mapping=channel_mapping,
+            instruction_block=instruction_block
+        )
+
+
+class DummyPulseTemplate(AtomicPulseTemplate):
+
+    def __init__(self,
+                 requires_stop: bool=False,
+                 is_interruptable: bool=False,
+                 parameter_names: Set[str]={},
+                 defined_channels: Set[ChannelID]={'default'},
+                 duration: Any=0,
+                 waveform: Waveform=tuple(),
+                 measurement_names: Set[str] = set(),
+                 measurements: list=list(),
+                 integrals: Dict[ChannelID, ExpressionScalar]={'default': ExpressionScalar(0)},
+                 program: Optional[Loop]=None,
+                 identifier=None,
+                 registry=None) -> None:
+        super().__init__(identifier=identifier, measurements=measurements)
+        self.requires_stop_ = requires_stop
+        self.requires_stop_arguments = []
+
+        self.is_interruptable_ = is_interruptable
+        self.parameter_names_ = parameter_names
+        self.build_sequence_arguments = []
+        self.defined_channels_ = defined_channels
+        self._duration = Expression(duration)
+        self.waveform = waveform
+        self.build_waveform_calls = []
+        self.measurement_names_ = set(measurement_names)
+        self._integrals = integrals
+        self.create_program_calls = []
+        self._program = program
+        self._register(registry=registry)
+
+    @property
+    def duration(self):
+        return self._duration
+
+    @property
+    def parameter_names(self) -> Set[str]:
+        return set(self.parameter_names_)
+
+    @property
+    def build_sequence_calls(self):
+        return len(self.build_sequence_arguments)
+
+    @property
+    def is_interruptable(self) -> bool:
+        return self.is_interruptable_
+
+    @property
+    def defined_channels(self) -> Set[ChannelID]:
+        return set(self.defined_channels_)
+
+    @property
+    def measurement_names(self) -> Set[str]:
+        return self.measurement_names_
+
+    def build_sequence(self,
+                       sequencer: Sequencer,
+                       parameters: Dict[str, Parameter],
+                       conditions: Dict[str, Condition],
+                       measurement_mapping: Dict[str, str],
+                       channel_mapping: Dict['ChannelID', 'ChannelID'],
+                       instruction_block: InstructionBlock):
+        self.build_sequence_arguments.append((sequencer,parameters,conditions, measurement_mapping, channel_mapping, instruction_block))
+
+    def create_program(self,
+                       parameters: Dict[str, Parameter],
+                       measurement_mapping: Dict[str, Optional[str]],
+                       channel_mapping: Dict[ChannelID, Optional[ChannelID]]) -> Optional[Loop]:
+        self.create_program_calls.append((parameters, measurement_mapping, channel_mapping))
+        return self._program
+
+    def build_waveform(self,
+                       parameters: Dict[str, Parameter],
+                       channel_mapping: Dict[ChannelID, ChannelID]):
+        self.build_waveform_calls.append((parameters, channel_mapping))
+        if self.waveform or self.waveform is None:
+            return self.waveform
+        return DummyWaveform(duration=self.duration.evaluate_numeric(**parameters), defined_channels=self.defined_channels)
+
+    def requires_stop(self, parameters: Dict[str, Parameter], conditions: Dict[str, Condition]) -> bool:
+        self.requires_stop_arguments.append((parameters,conditions))
+        return self.requires_stop_
+
+    def get_serialization_data(self, serializer: Optional['Serializer']=None) -> Dict[str, Any]:
+        data = super().get_serialization_data(serializer=serializer)
+        if serializer: # compatibility with old serialization routines
+            data = dict()
+        data['requires_stop'] = self.requires_stop_
+        data['is_interruptable'] = self.is_interruptable
+        data['parameter_names'] = self.parameter_names
+        data['defined_channels'] = self.defined_channels
+        data['duration'] = self.duration
+        data['measurement_names'] = self.measurement_names
+        data['integrals'] = self.integral
+        return data
+
+    @property
+    def integral(self) -> Dict[ChannelID, ExpressionScalar]:
+        return self._integrals
+
+    @property
+    def compare_key(self) -> Tuple[Any]:
+        return (self.requires_stop_, self.is_interruptable, self.parameter_names,
+                self.defined_channels, self.duration, self.waveform, self.measurement_names, self.integral)
+
+    def __eq__(self, other) -> bool:
+        if not isinstance(other, DummyPulseTemplate):
+            return False
+        return self.compare_key == other.compare_key