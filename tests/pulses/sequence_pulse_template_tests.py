import unittest
import warnings

import numpy as np

from qctoolkit.utils.types import time_from_float
from qctoolkit.expressions import Expression, ExpressionScalar
from qctoolkit.pulses.table_pulse_template import TablePulseTemplate
from qctoolkit.pulses.sequence_pulse_template import SequencePulseTemplate, SequenceWaveform
<<<<<<< HEAD
from qctoolkit.pulses.pulse_template_parameter_mapping import MissingMappingException, MissingParameterDeclarationException, MappingPulseTemplate
from qctoolkit.pulses.parameters import ParameterNotProvidedException, ConstantParameter, ParameterConstraint, ParameterConstraintViolation
=======
from qctoolkit.pulses.pulse_template_parameter_mapping import MappingPulseTemplate
from qctoolkit.pulses.parameters import ConstantParameter, ParameterConstraint, ParameterConstraintViolation
>>>>>>> ddfe94d8
from qctoolkit.pulses.instructions import MEASInstruction

from tests.pulses.sequencing_dummies import DummySequencer, DummyInstructionBlock, DummyPulseTemplate,\
    DummyNoValueParameter, DummyWaveform, DummyParameter
from tests.serialization_dummies import DummySerializer


class SequenceWaveformTest(unittest.TestCase):
    def __init__(self, *args, **kwargs) -> None:
        super().__init__(*args, **kwargs)

    def test_init(self):
        dwf_ab = DummyWaveform(duration=1.1, defined_channels={'A', 'B'})
        dwf_abc = DummyWaveform(duration=2.2, defined_channels={'A', 'B', 'C'})

        with self.assertRaises(ValueError):
            SequenceWaveform([])

        with self.assertRaises(ValueError):
            SequenceWaveform((dwf_ab, dwf_abc))

        swf1 = SequenceWaveform((dwf_ab, dwf_ab))
        self.assertEqual(swf1.duration, 2*dwf_ab.duration)
        self.assertEqual(len(swf1.compare_key), 2)

        swf2 = SequenceWaveform((swf1, dwf_ab))
        self.assertEqual(swf2.duration, 3 * dwf_ab.duration)

        self.assertEqual(len(swf2.compare_key), 3)

    def test_unsafe_sample(self):
        dwfs = (DummyWaveform(duration=1.),
                DummyWaveform(duration=3.),
                DummyWaveform(duration=2.))

        swf = SequenceWaveform(dwfs)

        sample_times = np.arange(0, 60)*0.1
        expected_output = np.concatenate((sample_times[:10], sample_times[10:40]-1, sample_times[40:]-4))

        output = swf.unsafe_sample('A', sample_times=sample_times)
        np.testing.assert_equal(expected_output, output)

        output_2 = swf.unsafe_sample('A', sample_times=sample_times, output_array=output)
        self.assertIs(output_2, output)

    def test_unsafe_get_subset_for_channels(self):
        dwf_1 = DummyWaveform(duration=2.2, defined_channels={'A', 'B', 'C'})
        dwf_2 = DummyWaveform(duration=3.3, defined_channels={'A', 'B', 'C'})

        wf = SequenceWaveform([dwf_1, dwf_2])

        subset = {'A', 'C'}
        sub_wf = wf.unsafe_get_subset_for_channels(subset)
        self.assertIsInstance(sub_wf, SequenceWaveform)

        self.assertEqual(len(sub_wf.compare_key), 2)
        self.assertEqual(sub_wf.compare_key[0].defined_channels, subset)
        self.assertEqual(sub_wf.compare_key[1].defined_channels, subset)

        self.assertEqual(sub_wf.compare_key[0].duration, time_from_float(2.2))
        self.assertEqual(sub_wf.compare_key[1].duration, time_from_float(3.3))


class SequencePulseTemplateTest(unittest.TestCase):

    def __init__(self, *args, **kwargs) -> None:
        super().__init__(*args, **kwargs)

        # Setup test data
        self.square = TablePulseTemplate({'default': [(0, 0),
                                                      ('up', 'v', 'hold'),
                                                      ('down', 0, 'hold'),
                                                      ('length', 0)]},
                                         measurements=[('mw1', 'up', 'length-up')])
        self.mapping1 = {
            'up': 'uptime',
            'down': 'uptime + length',
            'v': 'voltage',
            'length': '0.5 * pulse_length'
        }

        self.window_name_mapping = {'mw1' : 'test_window'}

        self.outer_parameters = {'uptime', 'length', 'pulse_length', 'voltage'}

        self.parameters = dict()
        self.parameters['uptime'] = ConstantParameter(5)
        self.parameters['length'] = ConstantParameter(10)
        self.parameters['pulse_length'] = ConstantParameter(100)
        self.parameters['voltage'] = ConstantParameter(10)

        self.sequence = SequencePulseTemplate(MappingPulseTemplate(self.square,
                                                                   parameter_mapping=self.mapping1,
                                                                   measurement_mapping=self.window_name_mapping))

    def test_external_parameters_warning(self):
        dummy = DummyPulseTemplate()
        with self.assertWarnsRegex(DeprecationWarning, "external_parameters",
                                   msg="SequencePT did not issue a warning for argument external_parameters"):
            SequencePulseTemplate(dummy, external_parameters={'a'})

    def test_duration(self):
        pt = SequencePulseTemplate(DummyPulseTemplate(duration='a'),
                                   DummyPulseTemplate(duration='a'),
                                   DummyPulseTemplate(duration='b'))
        self.assertEqual(pt.duration, Expression('a+a+b'))

    def test_parameter_names_param_only_in_constraint(self) -> None:
        pt = SequencePulseTemplate(DummyPulseTemplate(parameter_names={'a'}), DummyPulseTemplate(parameter_names={'b'}), parameter_constraints=['a==b', 'a<c'])
        self.assertEqual(pt.parameter_names, {'a','b','c'})

    def test_build_waveform(self):
        wfs = [DummyWaveform(), DummyWaveform()]
        pts = [DummyPulseTemplate(waveform=wf) for wf in wfs]

        spt = SequencePulseTemplate(*pts, parameter_constraints=['a < 3'])
        with self.assertRaises(ParameterConstraintViolation):
            spt.build_waveform(dict(a=4), dict())

        parameters = dict(a=2)
        channel_mapping = dict()
        wf = spt.build_waveform(parameters, channel_mapping=channel_mapping)

        for wfi, pt in zip(wfs, pts):
            self.assertEqual(pt.build_waveform_calls, [(parameters, dict())])
            self.assertIs(pt.build_waveform_calls[0][0], parameters)

        self.assertIsInstance(wf, SequenceWaveform)
        for wfa, wfb in zip(wf.compare_key, wfs):
            self.assertIs(wfa, wfb)

    def test_identifier(self) -> None:
        identifier = 'some name'
        pulse = SequencePulseTemplate(DummyPulseTemplate(), identifier=identifier)
        self.assertEqual(identifier, pulse.identifier)

    def test_multiple_channels(self) -> None:
        dummy = DummyPulseTemplate(parameter_names={'hugo'}, defined_channels={'A', 'B'})
        subtemplates = [(dummy, {'hugo': 'foo'}, {}), (dummy, {'hugo': '3'}, {})]
        sequence = SequencePulseTemplate(*subtemplates)
        self.assertEqual({'A', 'B'}, sequence.defined_channels)
        self.assertEqual({'foo'}, sequence.parameter_names)

    def test_multiple_channels_mismatch(self) -> None:
        with self.assertRaises(ValueError):
            SequencePulseTemplate(DummyPulseTemplate(defined_channels={'A'}),
                                  DummyPulseTemplate(defined_channels={'B'}))

        with self.assertRaises(ValueError):
            SequencePulseTemplate(
                DummyPulseTemplate(defined_channels={'A'}), DummyPulseTemplate(defined_channels={'A', 'B'})
            )

    def test_integral(self) -> None:
        dummy1 = DummyPulseTemplate(defined_channels={'A', 'B'},
                                    integrals={'A': ExpressionScalar('k+2*b'), 'B': ExpressionScalar('3')})
        dummy2 = DummyPulseTemplate(defined_channels={'A', 'B'},
                                    integrals={'A': ExpressionScalar('7*(b-f)'), 'B': ExpressionScalar('0.24*f-3.0')})
        pulse = SequencePulseTemplate(dummy1, dummy2)

        self.assertEqual({'A': ExpressionScalar('k+2*b+7*(b-f)'), 'B': ExpressionScalar('0.24*f')}, pulse.integral)


class SequencePulseTemplateSerializationTests(unittest.TestCase):

    def setUp(self) -> None:
        self.serializer = DummySerializer()

        self.table_foo = TablePulseTemplate({'default': [('hugo', 2),
                                                         ('albert', 'voltage')]},
                                            parameter_constraints=['albert<9.1'],
                                            measurements=[('mw_foo','hugo','albert')],
                                            identifier='foo')

        self.foo_param_mappings = dict(hugo='ilse', albert='albert', voltage='voltage')
        self.foo_meas_mappings = dict(mw_foo='mw_bar')

    def test_get_serialization_data(self) -> None:
        dummy1 = DummyPulseTemplate()
        dummy2 = DummyPulseTemplate()

        sequence = SequencePulseTemplate(dummy1, dummy2, parameter_constraints=['a<b'], measurements=[('m', 0, 1)])
        serializer = DummySerializer(serialize_callback=lambda x: str(x))

        expected_data = dict(
            subtemplates=[str(dummy1), str(dummy2)],
            parameter_constraints=['a < b'],
            measurements=[('m', 0, 1)]
        )
        data = sequence.get_serialization_data(serializer)
        self.assertEqual(expected_data, data)

    def test_deserialize(self) -> None:
        dummy1 = DummyPulseTemplate()
        dummy2 = DummyPulseTemplate()

        serializer = DummySerializer(serialize_callback=lambda x: str(id(x)))

        data = dict(
            subtemplates=[serializer.dictify(dummy1), serializer.dictify(dummy2)],
            identifier='foo',
            parameter_constraints=['a < b'],
            measurements=[('m', 0, 1)]
        )

        template = SequencePulseTemplate.deserialize(serializer, **data)
        self.assertEqual(template.subtemplates, [dummy1, dummy2])
        self.assertEqual(template.parameter_constraints, [ParameterConstraint('a<b')])
        self.assertEqual(template.measurement_declarations, [('m', 0, 1)])


class SequencePulseTemplateSequencingTests(SequencePulseTemplateTest):
    def test_build_sequence(self) -> None:
        sub1 = DummyPulseTemplate(requires_stop=False)
        sub2 = DummyPulseTemplate(requires_stop=True, parameter_names={'foo'})
        parameters = {'foo': DummyNoValueParameter()}

        sequencer = DummySequencer()
        block = DummyInstructionBlock()
        seq = SequencePulseTemplate(sub1, (sub2, {'foo': 'foo'}), measurements=[('a', 0, 1)])
        seq.build_sequence(sequencer, parameters,
                           conditions=dict(),
                           channel_mapping={'default': 'a'},
                           measurement_mapping={'a': 'b'},
                           instruction_block=block)
        self.assertEqual(2, len(sequencer.sequencing_stacks[block]))

        self.assertEqual(block.instructions[0], MEASInstruction([('b', 0, 1)]))

        sequencer = DummySequencer()
        block = DummyInstructionBlock()
        seq = SequencePulseTemplate((sub2, {'foo': 'foo'}), sub1)
        seq.build_sequence(sequencer, parameters, {}, {}, {}, block)
        self.assertEqual(2, len(sequencer.sequencing_stacks[block]))

    def test_requires_stop(self) -> None:
        sub1 = (DummyPulseTemplate(requires_stop=False), {}, {})
        sub2 = (DummyPulseTemplate(requires_stop=True, parameter_names={'foo'}), {'foo': 'foo'}, {})

<<<<<<< HEAD
        parameters = {'foo': DummyParameter(requires_stop=False)}
        seq = SequencePulseTemplate(sub2, external_parameters={'foo'})
=======
        seq = SequencePulseTemplate(sub2)
>>>>>>> ddfe94d8
        self.assertFalse(seq.requires_stop(parameters, {}))

        seq = SequencePulseTemplate(sub1, sub2)
        self.assertFalse(seq.requires_stop(parameters, {}))

        seq = SequencePulseTemplate(sub2, sub1)
        self.assertFalse(seq.requires_stop(parameters, {}))

<<<<<<< HEAD
        parameters = {'foo': DummyParameter(requires_stop=False)}
        seq = SequencePulseTemplate(sub1, sub2, parameter_constraints={'foo < bar'}, external_parameters={'foo', 'bar'})
        self.assertRaises(ParameterNotProvidedException, seq.requires_stop, parameters, {})

        parameters = {'foo': DummyParameter(requires_stop=False), 'bar': DummyParameter(requires_stop=False)}
        seq = SequencePulseTemplate(sub1, sub2, parameter_constraints={'foo < bar'}, external_parameters={'foo', 'bar'})
        self.assertFalse(seq.requires_stop(parameters, {}))

        parameters = {'foo': DummyParameter(requires_stop=False), 'bar': DummyParameter(requires_stop=True)}
        seq = SequencePulseTemplate(sub1, sub2, parameter_constraints={'foo < bar'}, external_parameters={'foo', 'bar'})
        self.assertTrue(seq.requires_stop(parameters, {}))


    def test_missing_parameter_declaration_exception(self):
        mapping = copy.deepcopy(self.mapping1)
        mapping['up'] = "foo"

        subtemplates = [(self.square, mapping,{})]
        with self.assertRaises(MissingParameterDeclarationException):
            SequencePulseTemplate(*subtemplates, external_parameters=self.outer_parameters)

=======
>>>>>>> ddfe94d8
    def test_crash(self) -> None:
        table = TablePulseTemplate({'default': [('ta', 'va', 'hold'),
                                                ('tb', 'vb', 'linear'),
                                                ('tend', 0, 'jump')]}, identifier='foo')

        expected_parameters = {'ta', 'tb', 'tc', 'td', 'va', 'vb', 'tend'}
        first_mapping = {
            'ta': 'ta',
            'tb': 'tb',
            'va': 'va',
            'vb': 'vb',
            'tend': 'tend'
        }
        second_mapping = {
            'ta': 'tc',
            'tb': 'td',
            'va': 'vb',
            'vb': 'va + vb',
            'tend': '2 * tend'
        }
        sequence = SequencePulseTemplate((table, first_mapping, {}), (table, second_mapping, {}))
        self.assertEqual(expected_parameters, sequence.parameter_names)

        parameters = {
            'ta': ConstantParameter(2),
            'va': ConstantParameter(2),
            'tb': ConstantParameter(4),
            'vb': ConstantParameter(3),
            'tc': ConstantParameter(5),
            'td': ConstantParameter(11),
            'tend': ConstantParameter(6)}

        sequencer = DummySequencer()
        block = DummyInstructionBlock()
        self.assertFalse(sequence.requires_stop(parameters, {}))
        sequence.build_sequence(sequencer,
                                parameters=parameters,
                                conditions={},
                                measurement_mapping={},
                                channel_mapping={'default': 'default'},
                                instruction_block=block)
        from qctoolkit.pulses.sequencing import Sequencer
        s = Sequencer()
        s.push(sequence, parameters, channel_mapping={'default': 'EXAMPLE_A'})


class SequencePulseTemplateTestProperties(SequencePulseTemplateTest):
    def test_is_interruptable(self):

        self.assertTrue(
            SequencePulseTemplate(DummyPulseTemplate(is_interruptable=True),
                                  DummyPulseTemplate(is_interruptable=True)).is_interruptable)
        self.assertTrue(
            SequencePulseTemplate(DummyPulseTemplate(is_interruptable=True),
                                  DummyPulseTemplate(is_interruptable=False)).is_interruptable)
        self.assertFalse(
            SequencePulseTemplate(DummyPulseTemplate(is_interruptable=False),
                                  DummyPulseTemplate(is_interruptable=False)).is_interruptable)

    def test_measurement_names(self):
        d1 = DummyPulseTemplate(measurement_names={'a'})
        d2 = DummyPulseTemplate(measurement_names={'b'})

        spt = SequencePulseTemplate(d1, d2, measurements=[('c', 0, 1)])

        self.assertEqual(spt.measurement_names, {'a', 'b', 'c'})


class PulseTemplateConcatenationTest(unittest.TestCase):
    def __init__(self,*args,**kwargs):
        super().__init__(*args,**kwargs)

    def test_concatenation_pulse_template(self):
        a = DummyPulseTemplate(parameter_names={'foo'}, defined_channels={'A'})
        b = DummyPulseTemplate(parameter_names={'bar'}, defined_channels={'A'})
        c = DummyPulseTemplate(parameter_names={'snu'}, defined_channels={'A'})
        d = (c, {'snu': 'bar'})

        seq = a @ a
        self.assertTrue(len(seq.subtemplates) == 2)
        for st in seq.subtemplates:
            self.assertEqual(st, a)

        seq = a @ b
        self.assertTrue(len(seq.subtemplates)==2)
        for st, expected in zip(seq.subtemplates,[a, b]):
            self.assertTrue(st, expected)

        seq = a @ b @ c
        self.assertTrue(len(seq.subtemplates) == 3)
        for st, expected in zip(seq.subtemplates, [a, b, c]):
            self.assertTrue(st, expected)

        seq = a @ d
        self.assertTrue(len(seq.subtemplates) == 2)
        self.assertIs(seq.subtemplates[0], a)
        self.assertIsInstance(seq.subtemplates[1], MappingPulseTemplate)
        self.assertIs(seq.subtemplates[1].template, c)

        seq = d @ a
        self.assertTrue(len(seq.subtemplates) == 2)
        self.assertIs(seq.subtemplates[1], a)
        self.assertIsInstance(seq.subtemplates[0], MappingPulseTemplate)
        self.assertIs(seq.subtemplates[0].template, c)

    def test_concatenation_sequence_table_pulse(self):
        a = DummyPulseTemplate(parameter_names={'foo'}, defined_channels={'A'})
        b = DummyPulseTemplate(parameter_names={'bar'}, defined_channels={'A'})
        c = DummyPulseTemplate(parameter_names={'snu'}, defined_channels={'A'})
        d = DummyPulseTemplate(parameter_names={'snu'}, defined_channels={'A'})

        seq1 = SequencePulseTemplate(a, b)
        self.assertEqual({'foo', 'bar'}, seq1.parameter_names)
        seq2 = SequencePulseTemplate(c, d)
        self.assertEqual({'snu'}, seq2.parameter_names)

        seq = seq1 @ c
        self.assertTrue(len(seq.subtemplates) == 3)
        for st, expected in zip(seq.subtemplates,[a, b, c]):
            self.assertTrue(st, expected)

        seq = c @ seq1
        self.assertTrue(len(seq.subtemplates) == 3)
        for st, expected in zip(seq.subtemplates, [c, a, b]):
            self.assertTrue(st, expected)

        seq = seq1 @ seq2
        self.assertTrue(len(seq.subtemplates) == 4)
        for st, expected in zip(seq.subtemplates, [a, b, c, d]):
            self.assertTrue(st, expected)

if __name__ == "__main__":
    unittest.main(verbosity=2)<|MERGE_RESOLUTION|>--- conflicted
+++ resolved
@@ -7,13 +7,8 @@
 from qctoolkit.expressions import Expression, ExpressionScalar
 from qctoolkit.pulses.table_pulse_template import TablePulseTemplate
 from qctoolkit.pulses.sequence_pulse_template import SequencePulseTemplate, SequenceWaveform
-<<<<<<< HEAD
-from qctoolkit.pulses.pulse_template_parameter_mapping import MissingMappingException, MissingParameterDeclarationException, MappingPulseTemplate
+from qctoolkit.pulses.pulse_template_parameter_mapping import MappingPulseTemplate
 from qctoolkit.pulses.parameters import ParameterNotProvidedException, ConstantParameter, ParameterConstraint, ParameterConstraintViolation
-=======
-from qctoolkit.pulses.pulse_template_parameter_mapping import MappingPulseTemplate
-from qctoolkit.pulses.parameters import ConstantParameter, ParameterConstraint, ParameterConstraintViolation
->>>>>>> ddfe94d8
 from qctoolkit.pulses.instructions import MEASInstruction
 
 from tests.pulses.sequencing_dummies import DummySequencer, DummyInstructionBlock, DummyPulseTemplate,\
@@ -254,12 +249,11 @@
         sub1 = (DummyPulseTemplate(requires_stop=False), {}, {})
         sub2 = (DummyPulseTemplate(requires_stop=True, parameter_names={'foo'}), {'foo': 'foo'}, {})
 
-<<<<<<< HEAD
         parameters = {'foo': DummyParameter(requires_stop=False)}
-        seq = SequencePulseTemplate(sub2, external_parameters={'foo'})
-=======
+        seq = SequencePulseTemplate(sub1)
+        self.assertFalse(seq.requires_stop(parameters, {}))
+
         seq = SequencePulseTemplate(sub2)
->>>>>>> ddfe94d8
         self.assertFalse(seq.requires_stop(parameters, {}))
 
         seq = SequencePulseTemplate(sub1, sub2)
@@ -268,9 +262,8 @@
         seq = SequencePulseTemplate(sub2, sub1)
         self.assertFalse(seq.requires_stop(parameters, {}))
 
-<<<<<<< HEAD
         parameters = {'foo': DummyParameter(requires_stop=False)}
-        seq = SequencePulseTemplate(sub1, sub2, parameter_constraints={'foo < bar'}, external_parameters={'foo', 'bar'})
+        seq = SequencePulseTemplate(sub1, sub2, parameter_constraints={'foo < bar'})
         self.assertRaises(ParameterNotProvidedException, seq.requires_stop, parameters, {})
 
         parameters = {'foo': DummyParameter(requires_stop=False), 'bar': DummyParameter(requires_stop=False)}
@@ -281,17 +274,6 @@
         seq = SequencePulseTemplate(sub1, sub2, parameter_constraints={'foo < bar'}, external_parameters={'foo', 'bar'})
         self.assertTrue(seq.requires_stop(parameters, {}))
 
-
-    def test_missing_parameter_declaration_exception(self):
-        mapping = copy.deepcopy(self.mapping1)
-        mapping['up'] = "foo"
-
-        subtemplates = [(self.square, mapping,{})]
-        with self.assertRaises(MissingParameterDeclarationException):
-            SequencePulseTemplate(*subtemplates, external_parameters=self.outer_parameters)
-
-=======
->>>>>>> ddfe94d8
     def test_crash(self) -> None:
         table = TablePulseTemplate({'default': [('ta', 'va', 'hold'),
                                                 ('tb', 'vb', 'linear'),
