--- conflicted
+++ resolved
@@ -522,7 +522,7 @@
         self.assertNotIn('my_id_2', self.backend)
         self.assertIs(previous_inner, self.storage['my_id_1'])
 
-        enc = JSONSerializableEncoder(None)
+        enc = JSONSerializableEncoder(None, sort_keys=True, indent=4)
         expected = enc.encode(previous_inner.get_serialization_data())
         self.assertEqual(expected, self.backend['my_id_1'])
 
@@ -554,24 +554,12 @@
 
         self.assertFalse(self.storage.temporary_storage)
 
-<<<<<<< HEAD
-    def test_flush_on_destroy_object(self) -> None:
-        instance_1 = DummySerializable(identifier='my_id_1')
-        backend = DummyStorageBackend()
-
-        storage = PulseStorage(backend)
-        storage['my_id_1'] = instance_1
-        self.assertNotIn('my_id_1', backend.stored_items)
-        del storage
-
-        self.assertIn('my_id_1', backend.stored_items)
-
     def test_beautified_json(self) -> None:
         data = {'e': 89, 'b': 151, 'c': 123515, 'a': 123, 'h': 2415}
         template = DummySerializable(data=data)
         pulse_storage = PulseStorage(DummyStorageBackend())
         pulse_storage['foo'] = template
-        pulse_storage.flush()
+
         expected = """{
     \"#type\": \"""" + DummySerializable.get_type_identifier() + """\",
     \"data\": {
@@ -584,8 +572,6 @@
 }"""
         self.assertEqual(expected, pulse_storage._storage_backend['foo'])
 
-=======
->>>>>>> dcfdd332
 
 class JSONSerializableDecoderTests(unittest.TestCase):
     def test_filter_serializables(self):
