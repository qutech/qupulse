import unittest
import contextlib
import math
import sys

from typing import Union

import sympy
import numpy as np

from sympy.abc import a, b, c, d, e, f, k, l, m, n, i, j
from sympy import sin, Sum, IndexedBase

a_ = IndexedBase(a)
b_ = IndexedBase(b)

from qupulse.utils.sympy import sympify as qc_sympify, substitute_with_eval, recursive_substitution, Len,\
    evaluate_lambdified, evaluate_compiled, get_most_simple_representation, get_variables, get_free_symbols,\
<<<<<<< HEAD
    NamespaceSymbol
=======
    almost_equal
>>>>>>> 46f00f70


################################################### SUBSTITUTION #######################################################
simple_substitution_cases = [
    (a*b, {'a': c}, b*c),
    (a*b, {'a': b, 'b': a}, a*b),
    (a*b, {'a': 1, 'b': 2}, 2),
]

elem_func_substitution_cases = [
    (a*b + sin(c), {'a': b, 'c': sympy.pi/2}, b**2 + 1),
]

sum_substitution_cases = [
    (a*b + Sum(c * k, (k, 0, n)), {'a': b, 'b': 2, 'k': 1, 'n': 2}, b*2 + c*(1 + 2)),
]

indexed_substitution_cases = [
    (a_[i]*b, {'b': 3}, a_[i]*3),
    (a_[i]*b, {'a': sympy.Array([1, 2, 3])}, sympy.Array([1, 2, 3])[i]*b),
    (sympy.Array([1, 2, 3])[i]*b, {'i': 1}, 2*b)
]

vector_valued_cases = [
    (a*b, {'a': sympy.Array([1, 2, 3])}, sympy.Array([1, 2, 3])*b),
    (a*b, {'a': sympy.Array([1, 2, 3]), 'b': sympy.Array([4, 5, 6])}, sympy.Array([4, 10, 18])),
]

full_featured_cases = [
    (Sum(a_[i], (i, 0, Len(a) - 1)), {'a': sympy.Array([1, 2, 3])}, 6),
]


##################################################### SYMPIFY ##########################################################
simple_sympify = [
    ('a*b', a*b),
    ('a*6', a*6),
    ('sin(a)', sin(a))
]

complex_sympify = [
    ('Sum(a, (i, 0, n))', Sum(a, (i, 0, n))),
]

len_sympify = [
    ('len(a)', Len(a)),
    ('Len(a)', Len(a))
]

index_sympify = [
    ('a[i]', a_[i])
]


#################################################### EVALUATION ########################################################
eval_simple = [
    (a*b, {'a': 2, 'b': 3}, 6),
    (a*b, {'a': 2, 'b': np.float32(3.5)}, 2*np.float32(3.5)),
    (a+b, {'a': 3.4, 'b': 76.7}, 3.4+76.7)
]

eval_many_arguments = [
    (sum(sympy.symbols(list('a_' + str(i) for i in range(300)))), {'a_' + str(i): 1 for i in range(300)}, 300)
]

eval_simple_functions = [
    (a*sin(b), {'a': 3.5, 'b': 1.2}, 3.5*math.sin(1.2))
]

eval_array_values = [
    (a*b, {'a': 2, 'b': np.array([3])}, np.array([6])),
    (a*b, {'a': 2, 'b': np.array([3, 4, 5])}, np.array([6, 8, 10])),
    (a*b, {'a': np.array([2, 3]), 'b': np.array([100, 200])}, np.array([200, 600]))
]

eval_sum = [
    (Sum(a_[i], (i, 0, Len(a) - 1)), {'a': np.array([1, 2, 3])}, 6),
]

eval_array_expression = [
    (np.array([a*c, b*c]), {'a': 2, 'b': 3, 'c': 4}, np.array([8, 12]))
]


class TestCase(unittest.TestCase):
    def assertRaises(self, expected_exception, *args, **kwargs):
        if expected_exception is None:
            return contextlib.suppress()
        else:
            return super().assertRaises(expected_exception, *args, **kwargs)


class SympifyTests(TestCase):
    def sympify(self, expression):
        return sympy.sympify(expression)

    def assertEqual1(self, first, second, msg=None):
        if sympy.Eq(first, second):
            return
        raise self.failureException(msg=msg)

    def test_simple_sympify(self):
        for s, expected in simple_sympify:
            result = self.sympify(s)
            self.assertEqual(result, expected)

    def test_complex_sympify(self):
        for s, expected in complex_sympify:
            result = self.sympify(s)
            self.assertEqual(result, expected)

    def test_len_sympify(self, expected_exception=AssertionError, msg="sympy.sympify does not know len"):
        with self.assertRaises(expected_exception=expected_exception, msg=msg):
            for s, expected in len_sympify:
                result = self.sympify(s)
                self.assertEqual(result, expected)

    def test_index_sympify(self, expected_exception=TypeError):
        with self.assertRaises(expected_exception=expected_exception):
            for s, expected in index_sympify:
                result = self.sympify(s)
                self.assertEqual(result, expected)


class SympifyWrapperTests(SympifyTests):
    def sympify(self, expression):
        return qc_sympify(expression)

    def test_len_sympify(self):
        super().test_len_sympify(None)

    def test_index_sympify(self):
        super().test_index_sympify(None)


class SubstitutionTests(TestCase):
    def substitute(self, expression: sympy.Expr, substitutions: dict):
        for key, value in substitutions.items():
            if not isinstance(value, sympy.Expr):
                substitutions[key] = sympy.sympify(value)
        return expression.subs(substitutions, simultaneous=True).doit()

    def test_simple_substitution_cases(self):
        for expr, subs, expected in simple_substitution_cases:
            result = self.substitute(expr, subs)
            self.assertEqual(result, expected)

    def test_elem_func_substitution_cases(self):
        for expr, subs, expected in elem_func_substitution_cases:
            result = self.substitute(expr, subs)
            self.assertEqual(result, expected)

    def test_sum_substitution_cases(self):
        for expr, subs, expected in sum_substitution_cases:
            result = self.substitute(expr, subs)
            self.assertEqual(result, expected)

    def test_indexed_substitution_cases(self):
        if type(self) is SubstitutionTests:
            raise unittest.SkipTest('sympy.Expr.subs does not handle simultaneous substitutions of indexed entities.')

        for expr, subs, expected in indexed_substitution_cases:
            result = self.substitute(expr, subs)
            self.assertEqual(result, expected)

    def test_vector_valued_cases(self):
        if type(self) is SubstitutionTests:
            raise unittest.SkipTest('sympy.Expr.subs does not handle simultaneous substitutions of indexed entities.')

        for expr, subs, expected in vector_valued_cases:
            result = self.substitute(expr, subs)
            self.assertEqual(result, expected)

    def test_full_featured_cases(self):
        if type(self) is SubstitutionTests:
            raise unittest.SkipTest('sympy.Expr.subs does not handle simultaneous substitutions of indexed entities.')

        for expr, subs, expected in full_featured_cases:
            result = self.substitute(expr, subs)
            self.assertEqual(result, expected)


class SubstituteWithEvalTests(SubstitutionTests):
    def substitute(self, expression: sympy.Expr, substitutions: dict):
        return substitute_with_eval(expression, substitutions)

    @unittest.expectedFailure
    def test_sum_substitution_cases(self):
        super().test_sum_substitution_cases()

    @unittest.expectedFailure
    def test_full_featured_cases(self):
        super().test_full_featured_cases()


class RecursiveSubstitutionTests(SubstitutionTests):
    def substitute(self, expression: sympy.Expr, substitutions: dict):
        return recursive_substitution(expression, substitutions).doit()


class GetFreeSymbolsTests(TestCase):
    def assert_symbol_sets_equal(self, expected, actual):
        self.assertEqual(len(expected), len(actual))
        self.assertEqual(set(expected), set(actual))

    def test_get_free_symbols(self):
        expr = a * b / 5
        self.assert_symbol_sets_equal([a, b], get_free_symbols(expr))

    def test_get_free_symbols_indexed(self):
        expr = a_[i] * IndexedBase(a*b)[j]
        self.assert_symbol_sets_equal({a, b, i, j}, set(get_free_symbols(expr)))

    def test_get_variables(self):
        expr = a * b / 5
        self.assertEqual({'a', 'b'}, set(get_variables(expr)))

    def test_get_variables_indexed(self):
        expr = a_[i] * IndexedBase(a*b)[j]
        self.assertEqual({'a', 'b', 'i', 'j'}, set(get_variables(expr)))


class EvaluationTestsBase:

    def test_eval_simple(self):
        for expr, parameters, expected in eval_simple:
            result = self.evaluate(expr, parameters)
            self.assertEqual(result, expected)

    def test_eval_many_arguments(self):
        for expr, parameters, expected in eval_many_arguments:
            result = self.evaluate(expr, parameters)
            self.assertEqual(result, expected)

    def test_eval_simple_functions(self):
        for expr, parameters, expected in eval_simple_functions:
            result = self.evaluate(expr, parameters)
            self.assertEqual(result, expected)

    def test_eval_array_values(self):
        for expr, parameters, expected in eval_array_values:
            result = self.evaluate(expr, parameters)
            np.testing.assert_equal(result, expected)

    def test_eval_sum(self):
        for expr, parameters, expected in eval_sum:
            result = self.evaluate(expr, parameters)
            self.assertEqual(result, expected)

    def test_eval_array_expression(self):
        for expr, parameters, expected in eval_array_expression:
            result = self.evaluate(expr, parameters)
            np.testing.assert_equal(result, expected)


class LamdifiedEvaluationTest(EvaluationTestsBase, unittest.TestCase):

    def evaluate(self, expression: Union[sympy.Expr, np.ndarray], parameters):
        if isinstance(expression, np.ndarray):
            variables = set.union(*map(set, map(get_variables, expression.flat)))
        else:
            variables = get_variables(expression)
        return evaluate_lambdified(expression, variables=list(variables), parameters=parameters, lambdified=None)[0]

    @unittest.skipIf(sys.version_info[0] == 3 and sys.version_info[1] < 7, "causes syntax error for python < 3.7")
    def test_eval_many_arguments(self):
        super().test_eval_many_arguments()


class CompiledEvaluationTest(EvaluationTestsBase, unittest.TestCase):

    def evaluate(self, expression: Union[sympy.Expr, np.ndarray], parameters):
        if isinstance(expression, np.ndarray):
            return self.evaluate(sympy.Array(expression), parameters)

        result, _ = evaluate_compiled(expression, parameters, compiled=None)

        if isinstance(result, (list, tuple)):
            return np.array(result)
        else:
            return result

    def test_eval_many_arguments(self):
        super().test_eval_many_arguments()


class RepresentationTest(unittest.TestCase):
    def test_get_most_simple_representation(self):
        cpl = get_most_simple_representation(qc_sympify('1 + 1j'))
        self.assertIsInstance(cpl, str)
        self.assertTrue(bool(sympy.Eq(sympy.sympify(cpl), 1 + 1j)))

        integer = get_most_simple_representation(qc_sympify('3'))
        self.assertIsInstance(integer, int)
        self.assertEqual(integer, 3)

        flt = get_most_simple_representation(qc_sympify('3.1'))
        self.assertIsInstance(flt, float)
        self.assertEqual(flt, 3.1)

        st = get_most_simple_representation(qc_sympify('a + b'))
        self.assertIsInstance(st, str)
        self.assertEqual(st, 'a + b')


<<<<<<< HEAD
class NamespaceTests(unittest.TestCase):

    def test_illegal_name(self) -> None:
        with self.assertRaises(AttributeError):
            qc_sympify("qubit._forbidden")

    def test_sympify_dot_namespace_notations(self) -> None:
        expr = qc_sympify("qubit.a + qubit.spec2.a * 1.3")
        expected = sympy.Add(sympy.Symbol('qubit.a'), sympy.Mul(sympy.Symbol('qubit.spec2.a'), sympy.RealNumber(1.3)))
        self.assertEqual(expected, expr)

    def test_sympify_indexed_dot_namespace_notation(self) -> None:
        expr = qc_sympify("qubit.a[i]*1.3")
        expected = sympy.Mul(IndexedBase('qubit.a')[sympy.Symbol('i')], sympy.RealNumber(1.3))
        self.assertEqual(expected, expr)

    def test_sympify_dot_namespace_notation_as_index(self) -> None:
        expr = qc_sympify("qubit.a[index_ns.i]*1.3")
        expected = sympy.Mul(IndexedBase('qubit.a')[sympy.Symbol('index_ns.i')], sympy.RealNumber(1.3))
        self.assertEqual(expected, expr)

    def test_vanilla_sympify_compatability(self) -> None:
        # taken from sympy test suite: sympy/parsing/tests/test_sympy_parser.py::test_sympy_parser()
        x = sympy.Symbol("x")
        inputs = {
            '2*x': 2 * x,
            '3.00': sympy.Float(3),
            '22/7': sympy.Rational(22, 7),
            '2+3j': 2 + 3 * sympy.I,
            'exp(x)': sympy.exp(x),
            'x!': sympy.factorial(x),
            'x!!': sympy.factorial2(x),
            '(x + 1)! - 1': sympy.factorial(x + 1) - 1,
            '3.[3]': sympy.Rational(10, 3),
            '.0[3]': sympy.Rational(1, 30),
            '3.2[3]': sympy.Rational(97, 30),
            '1.3[12]': sympy.Rational(433, 330),
            '1 + 3.[3]': sympy.Rational(13, 3),
            '1 + .0[3]': sympy.Rational(31, 30),
            '1 + 3.2[3]': sympy.Rational(127, 30),
            '.[0011]': sympy.Rational(1, 909),
            '0.1[00102] + 1': sympy.Rational(366697, 333330),
            '1.[0191]': sympy.Rational(10190, 9999),
            '10!': 3628800,
            '-(2)': -sympy.Integer(2),
            '[-1, -2, 3]': [sympy.Integer(-1), sympy.Integer(-2), sympy.Integer(3)],
            'Symbol("x").free_symbols': x.free_symbols,
            "S('S(3).n(n=3)')": 3.00,
            'factorint(12, visual=True)': sympy.Mul(sympy.Pow(2, 2, evaluate=False), sympy.Pow(3, 1, evaluate=False), evaluate=False),
            'Limit(sin(x), x, 0, dir="-")': sympy.Limit(sin(x), x, 0, dir='-')
        }
        for text, result in inputs.items():
            self.assertEqual(qc_sympify(text), result, msg="failed for {}".format(text))

    @unittest.expectedFailure
    def test_evaluate_lambdified_dot_namespace_notation(self) -> None:
        res = evaluate_lambdified("qubit.a + qubit.spec2.a * 1.3", ["qubit.a", "qubit_spec2_a"], {"qubit_a": 2.1, "qubit_spec2_a": .1}, lambdified=None)
        self.assertEqual(2.23, res)

    @unittest.expectedFailure
    def test_evaluate_compiled_dot_namespace_notation(self) -> None:
        res = evaluate_compiled("qubit.a + qubit.spec2.a * 1.3", {"qubit.a": 2.1, "qubit.spec2.a": .1})
        self.assertEqual(2.23, res)
=======
class AlmostEqualTests(unittest.TestCase):
    def test_almost_equal(self):
        self.assertTrue(almost_equal(sympy.sin(a) * 0.5, sympy.sin(a) / 2))
        self.assertIsNone(almost_equal(sympy.sin(a) * 0.5, sympy.sin(b) / 2))
        self.assertFalse(almost_equal(sympy.sin(a), sympy.sin(a) + 1e-14))

        self.assertTrue(almost_equal(sympy.sin(a), sympy.sin(a) + 1e-14, epsilon=1e-13))
>>>>>>> 46f00f70
<|MERGE_RESOLUTION|>--- conflicted
+++ resolved
@@ -16,11 +16,7 @@
 
 from qupulse.utils.sympy import sympify as qc_sympify, substitute_with_eval, recursive_substitution, Len,\
     evaluate_lambdified, evaluate_compiled, get_most_simple_representation, get_variables, get_free_symbols,\
-<<<<<<< HEAD
-    NamespaceSymbol
-=======
-    almost_equal
->>>>>>> 46f00f70
+    almost_equal, NamespaceSymbol
 
 
 ################################################### SUBSTITUTION #######################################################
@@ -326,7 +322,15 @@
         self.assertEqual(st, 'a + b')
 
 
-<<<<<<< HEAD
+class AlmostEqualTests(unittest.TestCase):
+    def test_almost_equal(self):
+        self.assertTrue(almost_equal(sympy.sin(a) * 0.5, sympy.sin(a) / 2))
+        self.assertIsNone(almost_equal(sympy.sin(a) * 0.5, sympy.sin(b) / 2))
+        self.assertFalse(almost_equal(sympy.sin(a), sympy.sin(a) + 1e-14))
+
+        self.assertTrue(almost_equal(sympy.sin(a), sympy.sin(a) + 1e-14, epsilon=1e-13))
+
+
 class NamespaceTests(unittest.TestCase):
 
     def test_illegal_name(self) -> None:
@@ -389,13 +393,4 @@
     @unittest.expectedFailure
     def test_evaluate_compiled_dot_namespace_notation(self) -> None:
         res = evaluate_compiled("qubit.a + qubit.spec2.a * 1.3", {"qubit.a": 2.1, "qubit.spec2.a": .1})
-        self.assertEqual(2.23, res)
-=======
-class AlmostEqualTests(unittest.TestCase):
-    def test_almost_equal(self):
-        self.assertTrue(almost_equal(sympy.sin(a) * 0.5, sympy.sin(a) / 2))
-        self.assertIsNone(almost_equal(sympy.sin(a) * 0.5, sympy.sin(b) / 2))
-        self.assertFalse(almost_equal(sympy.sin(a), sympy.sin(a) + 1e-14))
-
-        self.assertTrue(almost_equal(sympy.sin(a), sympy.sin(a) + 1e-14, epsilon=1e-13))
->>>>>>> 46f00f70
+        self.assertEqual(2.23, res)